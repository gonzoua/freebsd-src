/*
 * Portions Copyright (C) 2004, 2005, 2008, 2009  Internet Systems Consortium, Inc. ("ISC")
 * Portions Copyright (C) 1996-2003  Internet Software Consortium.
 *
 * Permission to use, copy, modify, and/or distribute this software for any
 * purpose with or without fee is hereby granted, provided that the above
 * copyright notice and this permission notice appear in all copies.
 *
 * THE SOFTWARE IS PROVIDED "AS IS" AND ISC DISCLAIMS ALL WARRANTIES WITH
 * REGARD TO THIS SOFTWARE INCLUDING ALL IMPLIED WARRANTIES OF MERCHANTABILITY
 * AND FITNESS.  IN NO EVENT SHALL ISC BE LIABLE FOR ANY SPECIAL, DIRECT,
 * INDIRECT, OR CONSEQUENTIAL DAMAGES OR ANY DAMAGES WHATSOEVER RESULTING FROM
 * LOSS OF USE, DATA OR PROFITS, WHETHER IN AN ACTION OF CONTRACT, NEGLIGENCE
 * OR OTHER TORTIOUS ACTION, ARISING OUT OF OR IN CONNECTION WITH THE USE OR
 * PERFORMANCE OF THIS SOFTWARE.
 */

/*
 * Copyright (c) 1983, 1989, 1993
 *    The Regents of the University of California.  All rights reserved.
 *
 * Redistribution and use in source and binary forms, with or without
 * modification, are permitted provided that the following conditions
 * are met:
 * 1. Redistributions of source code must retain the above copyright
 *    notice, this list of conditions and the following disclaimer.
 * 2. Redistributions in binary form must reproduce the above copyright
 *    notice, this list of conditions and the following disclaimer in the
 *    documentation and/or other materials provided with the distribution.
 * 3. Neither the name of the University nor the names of its contributors
 *    may be used to endorse or promote products derived from this software
 *    without specific prior written permission.
 *
 * THIS SOFTWARE IS PROVIDED BY THE REGENTS AND CONTRIBUTORS ``AS IS'' AND
 * ANY EXPRESS OR IMPLIED WARRANTIES, INCLUDING, BUT NOT LIMITED TO, THE
 * IMPLIED WARRANTIES OF MERCHANTABILITY AND FITNESS FOR A PARTICULAR PURPOSE
 * ARE DISCLAIMED.  IN NO EVENT SHALL THE REGENTS OR CONTRIBUTORS BE LIABLE
 * FOR ANY DIRECT, INDIRECT, INCIDENTAL, SPECIAL, EXEMPLARY, OR CONSEQUENTIAL
 * DAMAGES (INCLUDING, BUT NOT LIMITED TO, PROCUREMENT OF SUBSTITUTE GOODS
 * OR SERVICES; LOSS OF USE, DATA, OR PROFITS; OR BUSINESS INTERRUPTION)
 * HOWEVER CAUSED AND ON ANY THEORY OF LIABILITY, WHETHER IN CONTRACT, STRICT
 * LIABILITY, OR TORT (INCLUDING NEGLIGENCE OR OTHERWISE) ARISING IN ANY WAY
 * OUT OF THE USE OF THIS SOFTWARE, EVEN IF ADVISED OF THE POSSIBILITY OF
 * SUCH DAMAGE.
 */

/*
<<<<<<< HEAD
 * Copyright (c) 2004 by Internet Systems Consortium, Inc. ("ISC")
 * Copyright (c) 1996-1999 by Internet Software Consortium.
 *
 * Permission to use, copy, modify, and distribute this software for any
 * purpose with or without fee is hereby granted, provided that the above
 * copyright notice and this permission notice appear in all copies.
 *
 * THE SOFTWARE IS PROVIDED "AS IS" AND ISC DISCLAIMS ALL WARRANTIES
 * WITH REGARD TO THIS SOFTWARE INCLUDING ALL IMPLIED WARRANTIES OF
 * MERCHANTABILITY AND FITNESS.  IN NO EVENT SHALL ISC BE LIABLE FOR
 * ANY SPECIAL, DIRECT, INDIRECT, OR CONSEQUENTIAL DAMAGES OR ANY DAMAGES
 * WHATSOEVER RESULTING FROM LOSS OF USE, DATA OR PROFITS, WHETHER IN AN
 * ACTION OF CONTRACT, NEGLIGENCE OR OTHER TORTIOUS ACTION, ARISING OUT
 * OF OR IN CONNECTION WITH THE USE OR PERFORMANCE OF THIS SOFTWARE.
 */

/*
 *	$Id: nameser.h,v 1.7.18.2 2008/04/03 23:15:15 marka Exp $
 * $FreeBSD$
=======
 *	$Id: nameser.h,v 1.16 2009/03/03 01:52:48 each Exp $
>>>>>>> 08d41c70
 */

#ifndef _ARPA_NAMESER_H_
#define _ARPA_NAMESER_H_

/*! \file */

#define BIND_4_COMPAT

#include <sys/param.h>
#include <sys/types.h>
#include <sys/cdefs.h>

/*%
 * Revision information.  This is the release date in YYYYMMDD format.
 * It can change every day so the right thing to do with it is use it
 * in preprocessor commands such as "#if (__NAMESER > 19931104)".  Do not
 * compare for equality; rather, use it to determine whether your libbind.a
 * contains a new enough lib/nameser/ to support the feature you need.
 */

#define __NAMESER	20090302	/*%< New interface version stamp. */
/*
 * Define constants based on RFC0883, RFC1034, RFC 1035
 */
#define NS_PACKETSZ	512	/*%< default UDP packet size */
#define NS_MAXDNAME	1025	/*%< maximum domain name (presentation format)*/
#define NS_MAXMSG	65535	/*%< maximum message size */
#define NS_MAXCDNAME	255	/*%< maximum compressed domain name */
#define NS_MAXLABEL	63	/*%< maximum length of domain label */
#define NS_MAXLABELS	128	/*%< theoretical max #/labels per domain name */
#define NS_MAXNNAME	256	/*%< maximum uncompressed (binary) domain name*/
#define	NS_MAXPADDR	(sizeof "ffff:ffff:ffff:ffff:ffff:ffff:ffff:ffff")
#define NS_HFIXEDSZ	12	/*%< #/bytes of fixed data in header */
#define NS_QFIXEDSZ	4	/*%< #/bytes of fixed data in query */
#define NS_RRFIXEDSZ	10	/*%< #/bytes of fixed data in r record */
#define NS_INT32SZ	4	/*%< #/bytes of data in a u_int32_t */
#define NS_INT16SZ	2	/*%< #/bytes of data in a u_int16_t */
#define NS_INT8SZ	1	/*%< #/bytes of data in a u_int8_t */
#define NS_INADDRSZ	4	/*%< IPv4 T_A */
#define NS_IN6ADDRSZ	16	/*%< IPv6 T_AAAA */
#define NS_CMPRSFLGS	0xc0	/*%< Flag bits indicating name compression. */
#define NS_DEFAULTPORT	53	/*%< For both TCP and UDP. */
/*
 * These can be expanded with synonyms, just keep ns_parse.c:ns_parserecord()
 * in synch with it.
 */
typedef enum __ns_sect {
	ns_s_qd = 0,		/*%< Query: Question. */
	ns_s_zn = 0,		/*%< Update: Zone. */
	ns_s_an = 1,		/*%< Query: Answer. */
	ns_s_pr = 1,		/*%< Update: Prerequisites. */
	ns_s_ns = 2,		/*%< Query: Name servers. */
	ns_s_ud = 2,		/*%< Update: Update. */
	ns_s_ar = 3,		/*%< Query|Update: Additional records. */
	ns_s_max = 4
} ns_sect;

/*%
 * Network name (compressed or not) type.  Equivilent to a pointer when used
 * in a function prototype.  Can be const'd.
 */
typedef u_char ns_nname[NS_MAXNNAME];
typedef const u_char *ns_nname_ct;
typedef u_char *ns_nname_t;

struct ns_namemap { ns_nname_ct base; int len; };
typedef struct ns_namemap *ns_namemap_t;
typedef const struct ns_namemap *ns_namemap_ct;

/*%
 * This is a message handle.  It is caller allocated and has no dynamic data.
 * This structure is intended to be opaque to all but ns_parse.c, thus the
 * leading _'s on the member names.  Use the accessor functions, not the _'s.
 */
typedef struct __ns_msg {
	const u_char	*_msg, *_eom;
	u_int16_t	_id, _flags, _counts[ns_s_max];
	const u_char	*_sections[ns_s_max];
	ns_sect		_sect;
	int		_rrnum;
	const u_char	*_msg_ptr;
} ns_msg;

/*
 * This is a newmsg handle, used when constructing new messages with
 * ns_newmsg_init, et al.
 */
struct ns_newmsg {
	ns_msg		msg;
	const u_char	*dnptrs[25];
	const u_char	**lastdnptr;
};
typedef struct ns_newmsg ns_newmsg;

/* Private data structure - do not use from outside library. */
struct _ns_flagdata {  int mask, shift;  };
extern struct _ns_flagdata _ns_flagdata[];

/* Accessor macros - this is part of the public interface. */

#define ns_msg_id(handle) ((handle)._id + 0)
#define ns_msg_base(handle) ((handle)._msg + 0)
#define ns_msg_end(handle) ((handle)._eom + 0)
#define ns_msg_size(handle) ((handle)._eom - (handle)._msg)
#define ns_msg_count(handle, section) ((handle)._counts[section] + 0)

/*%
 * This is a parsed record.  It is caller allocated and has no dynamic data.
 */
typedef	struct __ns_rr {
	char		name[NS_MAXDNAME];
	u_int16_t	type;
	u_int16_t	rr_class;
	u_int32_t	ttl;
	u_int16_t	rdlength;
	const u_char *	rdata;
} ns_rr;

/*
 * Same thing, but using uncompressed network binary names, and real C types.
 */
typedef	struct __ns_rr2 {
	ns_nname	nname;
	size_t		nnamel;
	int		type;
	int		rr_class;
	u_int		ttl;
	int		rdlength;
	const u_char *	rdata;
} ns_rr2;

/* Accessor macros - this is part of the public interface. */
#define ns_rr_name(rr)	(((rr).name[0] != '\0') ? (rr).name : ".")
#define ns_rr_nname(rr)	((const ns_nname_t)(rr).nname)
#define ns_rr_nnamel(rr) ((rr).nnamel + 0)
#define ns_rr_type(rr)	((ns_type)((rr).type + 0))
#define ns_rr_class(rr)	((ns_class)((rr).rr_class + 0))
#define ns_rr_ttl(rr)	((rr).ttl + 0)
#define ns_rr_rdlen(rr)	((rr).rdlength + 0)
#define ns_rr_rdata(rr)	((rr).rdata + 0)

/*%
 * These don't have to be in the same order as in the packet flags word,
 * and they can even overlap in some cases, but they will need to be kept
 * in synch with ns_parse.c:ns_flagdata[].
 */
typedef enum __ns_flag {
	ns_f_qr,		/*%< Question/Response. */
	ns_f_opcode,		/*%< Operation code. */
	ns_f_aa,		/*%< Authoritative Answer. */
	ns_f_tc,		/*%< Truncation occurred. */
	ns_f_rd,		/*%< Recursion Desired. */
	ns_f_ra,		/*%< Recursion Available. */
	ns_f_z,			/*%< MBZ. */
	ns_f_ad,		/*%< Authentic Data (DNSSEC). */
	ns_f_cd,		/*%< Checking Disabled (DNSSEC). */
	ns_f_rcode,		/*%< Response code. */
	ns_f_max
} ns_flag;

/*%
 * Currently defined opcodes.
 */
typedef enum __ns_opcode {
	ns_o_query = 0,		/*%< Standard query. */
	ns_o_iquery = 1,	/*%< Inverse query (deprecated/unsupported). */
	ns_o_status = 2,	/*%< Name server status query (unsupported). */
				/* Opcode 3 is undefined/reserved. */
	ns_o_notify = 4,	/*%< Zone change notification. */
	ns_o_update = 5,	/*%< Zone update message. */
	ns_o_max = 6
} ns_opcode;

/*%
 * Currently defined response codes.
 */
typedef	enum __ns_rcode {
	ns_r_noerror = 0,	/*%< No error occurred. */
	ns_r_formerr = 1,	/*%< Format error. */
	ns_r_servfail = 2,	/*%< Server failure. */
	ns_r_nxdomain = 3,	/*%< Name error. */
	ns_r_notimpl = 4,	/*%< Unimplemented. */
	ns_r_refused = 5,	/*%< Operation refused. */
	/* these are for BIND_UPDATE */
	ns_r_yxdomain = 6,	/*%< Name exists */
	ns_r_yxrrset = 7,	/*%< RRset exists */
	ns_r_nxrrset = 8,	/*%< RRset does not exist */
	ns_r_notauth = 9,	/*%< Not authoritative for zone */
	ns_r_notzone = 10,	/*%< Zone of record different from zone section */
	ns_r_max = 11,
	/* The following are EDNS extended rcodes */
	ns_r_badvers = 16,
	/* The following are TSIG errors */
	ns_r_badsig = 16,
	ns_r_badkey = 17,
	ns_r_badtime = 18
} ns_rcode;

/* BIND_UPDATE */
typedef enum __ns_update_operation {
	ns_uop_delete = 0,
	ns_uop_add = 1,
	ns_uop_max = 2
} ns_update_operation;

/*%
 * This structure is used for TSIG authenticated messages
 */
struct ns_tsig_key {
	char name[NS_MAXDNAME], alg[NS_MAXDNAME];
	unsigned char *data;
	int len;
};
typedef struct ns_tsig_key ns_tsig_key;

/*%
 * This structure is used for TSIG authenticated TCP messages
 */
struct ns_tcp_tsig_state {
	int counter;
	struct dst_key *key;
	void *ctx;
	unsigned char sig[NS_PACKETSZ];
	int siglen;
};
typedef struct ns_tcp_tsig_state ns_tcp_tsig_state;

#define NS_TSIG_FUDGE 300
#define NS_TSIG_TCP_COUNT 100
#define NS_TSIG_ALG_HMAC_MD5 "HMAC-MD5.SIG-ALG.REG.INT"

#define NS_TSIG_ERROR_NO_TSIG -10
#define NS_TSIG_ERROR_NO_SPACE -11
#define NS_TSIG_ERROR_FORMERR -12

/*%
 * Currently defined type values for resources and queries.
 */
typedef enum __ns_type {
	ns_t_invalid = 0,	/*%< Cookie. */
	ns_t_a = 1,		/*%< Host address. */
	ns_t_ns = 2,		/*%< Authoritative server. */
	ns_t_md = 3,		/*%< Mail destination. */
	ns_t_mf = 4,		/*%< Mail forwarder. */
	ns_t_cname = 5,		/*%< Canonical name. */
	ns_t_soa = 6,		/*%< Start of authority zone. */
	ns_t_mb = 7,		/*%< Mailbox domain name. */
	ns_t_mg = 8,		/*%< Mail group member. */
	ns_t_mr = 9,		/*%< Mail rename name. */
	ns_t_null = 10,		/*%< Null resource record. */
	ns_t_wks = 11,		/*%< Well known service. */
	ns_t_ptr = 12,		/*%< Domain name pointer. */
	ns_t_hinfo = 13,	/*%< Host information. */
	ns_t_minfo = 14,	/*%< Mailbox information. */
	ns_t_mx = 15,		/*%< Mail routing information. */
	ns_t_txt = 16,		/*%< Text strings. */
	ns_t_rp = 17,		/*%< Responsible person. */
	ns_t_afsdb = 18,	/*%< AFS cell database. */
	ns_t_x25 = 19,		/*%< X_25 calling address. */
	ns_t_isdn = 20,		/*%< ISDN calling address. */
	ns_t_rt = 21,		/*%< Router. */
	ns_t_nsap = 22,		/*%< NSAP address. */
	ns_t_nsap_ptr = 23,	/*%< Reverse NSAP lookup (deprecated). */
	ns_t_sig = 24,		/*%< Security signature. */
	ns_t_key = 25,		/*%< Security key. */
	ns_t_px = 26,		/*%< X.400 mail mapping. */
	ns_t_gpos = 27,		/*%< Geographical position (withdrawn). */
	ns_t_aaaa = 28,		/*%< IPv6 Address. */
	ns_t_loc = 29,		/*%< Location Information. */
	ns_t_nxt = 30,		/*%< Next domain (security). */
	ns_t_eid = 31,		/*%< Endpoint identifier. */
	ns_t_nimloc = 32,	/*%< Nimrod Locator. */
	ns_t_srv = 33,		/*%< Server Selection. */
	ns_t_atma = 34,		/*%< ATM Address */
	ns_t_naptr = 35,	/*%< Naming Authority PoinTeR */
	ns_t_kx = 36,		/*%< Key Exchange */
	ns_t_cert = 37,		/*%< Certification record */
	ns_t_a6 = 38,		/*%< IPv6 address (experimental) */
	ns_t_dname = 39,	/*%< Non-terminal DNAME */
	ns_t_sink = 40,		/*%< Kitchen sink (experimentatl) */
	ns_t_opt = 41,		/*%< EDNS0 option (meta-RR) */
	ns_t_apl = 42,		/*%< Address prefix list (RFC3123) */
	ns_t_ds = 43,		/*%< Delegation Signer */
	ns_t_sshfp = 44,	/*%< SSH Fingerprint */
	ns_t_ipseckey = 45,	/*%< IPSEC Key */
	ns_t_rrsig = 46,	/*%< RRset Signature */
	ns_t_nsec = 47,		/*%< Negative security */
	ns_t_dnskey = 48,	/*%< DNS Key */
	ns_t_dhcid = 49,	/*%< Dynamic host configuratin identifier */
	ns_t_nsec3 = 50,	/*%< Negative security type 3 */
	ns_t_nsec3param = 51,	/*%< Negative security type 3 parameters */
	ns_t_hip = 55,		/*%< Host Identity Protocol */
	ns_t_spf = 99,		/*%< Sender Policy Framework */
	ns_t_tkey = 249,	/*%< Transaction key */
	ns_t_tsig = 250,	/*%< Transaction signature. */
	ns_t_ixfr = 251,	/*%< Incremental zone transfer. */
	ns_t_axfr = 252,	/*%< Transfer zone of authority. */
	ns_t_mailb = 253,	/*%< Transfer mailbox records. */
	ns_t_maila = 254,	/*%< Transfer mail agent records. */
	ns_t_any = 255,		/*%< Wildcard match. */
	ns_t_zxfr = 256,	/*%< BIND-specific, nonstandard. */
	ns_t_dlv = 32769,	/*%< DNSSEC look-aside validatation. */
	ns_t_max = 65536
} ns_type;

/* Exclusively a QTYPE? (not also an RTYPE) */
#define	ns_t_qt_p(t) (ns_t_xfr_p(t) || (t) == ns_t_any || \
		      (t) == ns_t_mailb || (t) == ns_t_maila)
/* Some kind of meta-RR? (not a QTYPE, but also not an RTYPE) */
#define	ns_t_mrr_p(t) ((t) == ns_t_tsig || (t) == ns_t_opt)
/* Exclusively an RTYPE? (not also a QTYPE or a meta-RR) */
#define ns_t_rr_p(t) (!ns_t_qt_p(t) && !ns_t_mrr_p(t))
#define ns_t_udp_p(t) ((t) != ns_t_axfr && (t) != ns_t_zxfr)
#define ns_t_xfr_p(t) ((t) == ns_t_axfr || (t) == ns_t_ixfr || \
		       (t) == ns_t_zxfr)

/*%
 * Values for class field
 */
typedef enum __ns_class {
	ns_c_invalid = 0,	/*%< Cookie. */
	ns_c_in = 1,		/*%< Internet. */
	ns_c_2 = 2,		/*%< unallocated/unsupported. */
	ns_c_chaos = 3,		/*%< MIT Chaos-net. */
	ns_c_hs = 4,		/*%< MIT Hesiod. */
	/* Query class values which do not appear in resource records */
	ns_c_none = 254,	/*%< for prereq. sections in update requests */
	ns_c_any = 255,		/*%< Wildcard match. */
	ns_c_max = 65536
} ns_class;

/* DNSSEC constants. */

typedef enum __ns_key_types {
	ns_kt_rsa = 1,		/*%< key type RSA/MD5 */
	ns_kt_dh  = 2,		/*%< Diffie Hellman */
	ns_kt_dsa = 3,		/*%< Digital Signature Standard (MANDATORY) */
	ns_kt_private = 254	/*%< Private key type starts with OID */
} ns_key_types;

typedef enum __ns_cert_types {
	cert_t_pkix = 1,	/*%< PKIX (X.509v3) */
	cert_t_spki = 2,	/*%< SPKI */
	cert_t_pgp  = 3,	/*%< PGP */
	cert_t_url  = 253,	/*%< URL private type */
	cert_t_oid  = 254	/*%< OID private type */
} ns_cert_types;

/* Flags field of the KEY RR rdata. */
#define	NS_KEY_TYPEMASK		0xC000	/*%< Mask for "type" bits */
#define	NS_KEY_TYPE_AUTH_CONF	0x0000	/*%< Key usable for both */
#define	NS_KEY_TYPE_CONF_ONLY	0x8000	/*%< Key usable for confidentiality */
#define	NS_KEY_TYPE_AUTH_ONLY	0x4000	/*%< Key usable for authentication */
#define	NS_KEY_TYPE_NO_KEY	0xC000	/*%< No key usable for either; no key */
/* The type bits can also be interpreted independently, as single bits: */
#define	NS_KEY_NO_AUTH		0x8000	/*%< Key unusable for authentication */
#define	NS_KEY_NO_CONF		0x4000	/*%< Key unusable for confidentiality */
#define	NS_KEY_RESERVED2	0x2000	/* Security is *mandatory* if bit=0 */
#define	NS_KEY_EXTENDED_FLAGS	0x1000	/*%< reserved - must be zero */
#define	NS_KEY_RESERVED4	0x0800  /*%< reserved - must be zero */
#define	NS_KEY_RESERVED5	0x0400  /*%< reserved - must be zero */
#define	NS_KEY_NAME_TYPE	0x0300	/*%< these bits determine the type */
#define	NS_KEY_NAME_USER	0x0000	/*%< key is assoc. with user */
#define	NS_KEY_NAME_ENTITY	0x0200	/*%< key is assoc. with entity eg host */
#define	NS_KEY_NAME_ZONE	0x0100	/*%< key is zone key */
#define	NS_KEY_NAME_RESERVED	0x0300	/*%< reserved meaning */
#define	NS_KEY_RESERVED8	0x0080  /*%< reserved - must be zero */
#define	NS_KEY_RESERVED9	0x0040  /*%< reserved - must be zero */
#define	NS_KEY_RESERVED10	0x0020  /*%< reserved - must be zero */
#define	NS_KEY_RESERVED11	0x0010  /*%< reserved - must be zero */
#define	NS_KEY_SIGNATORYMASK	0x000F	/*%< key can sign RR's of same name */
#define	NS_KEY_RESERVED_BITMASK ( NS_KEY_RESERVED2 | \
				  NS_KEY_RESERVED4 | \
				  NS_KEY_RESERVED5 | \
				  NS_KEY_RESERVED8 | \
				  NS_KEY_RESERVED9 | \
				  NS_KEY_RESERVED10 | \
				  NS_KEY_RESERVED11 )
#define NS_KEY_RESERVED_BITMASK2 0xFFFF /*%< no bits defined here */
/* The Algorithm field of the KEY and SIG RR's is an integer, {1..254} */
#define	NS_ALG_MD5RSA		1	/*%< MD5 with RSA */
#define	NS_ALG_DH               2	/*%< Diffie Hellman KEY */
#define	NS_ALG_DSA              3	/*%< DSA KEY */
#define	NS_ALG_DSS              NS_ALG_DSA
#define	NS_ALG_EXPIRE_ONLY	253	/*%< No alg, no security */
#define	NS_ALG_PRIVATE_OID	254	/*%< Key begins with OID giving alg */
/* Protocol values  */
/* value 0 is reserved */
#define NS_KEY_PROT_TLS         1
#define NS_KEY_PROT_EMAIL       2
#define NS_KEY_PROT_DNSSEC      3
#define NS_KEY_PROT_IPSEC       4
#define NS_KEY_PROT_ANY		255

/* Signatures */
#define	NS_MD5RSA_MIN_BITS	 512	/*%< Size of a mod or exp in bits */
#define	NS_MD5RSA_MAX_BITS	4096
	/* Total of binary mod and exp */
#define	NS_MD5RSA_MAX_BYTES	((NS_MD5RSA_MAX_BITS+7/8)*2+3)
	/* Max length of text sig block */
#define	NS_MD5RSA_MAX_BASE64	(((NS_MD5RSA_MAX_BYTES+2)/3)*4)
#define NS_MD5RSA_MIN_SIZE	((NS_MD5RSA_MIN_BITS+7)/8)
#define NS_MD5RSA_MAX_SIZE	((NS_MD5RSA_MAX_BITS+7)/8)

#define NS_DSA_SIG_SIZE         41
#define NS_DSA_MIN_SIZE         213
#define NS_DSA_MAX_BYTES        405

/* Offsets into SIG record rdata to find various values */
#define	NS_SIG_TYPE	0	/*%< Type flags */
#define	NS_SIG_ALG	2	/*%< Algorithm */
#define	NS_SIG_LABELS	3	/*%< How many labels in name */
#define	NS_SIG_OTTL	4	/*%< Original TTL */
#define	NS_SIG_EXPIR	8	/*%< Expiration time */
#define	NS_SIG_SIGNED	12	/*%< Signature time */
#define	NS_SIG_FOOT	16	/*%< Key footprint */
#define	NS_SIG_SIGNER	18	/*%< Domain name of who signed it */
/* How RR types are represented as bit-flags in NXT records */
#define	NS_NXT_BITS 8
#define	NS_NXT_BIT_SET(  n,p) (p[(n)/NS_NXT_BITS] |=  (0x80>>((n)%NS_NXT_BITS)))
#define	NS_NXT_BIT_CLEAR(n,p) (p[(n)/NS_NXT_BITS] &= ~(0x80>>((n)%NS_NXT_BITS)))
#define	NS_NXT_BIT_ISSET(n,p) (p[(n)/NS_NXT_BITS] &   (0x80>>((n)%NS_NXT_BITS)))
#define NS_NXT_MAX 127

/*%
 * EDNS0 extended flags and option codes, host order.
 */
#define NS_OPT_DNSSEC_OK	0x8000U
#define NS_OPT_NSID             3

/*%
 * Inline versions of get/put short/long.  Pointer is advanced.
 */
#define NS_GET16(s, cp) do { \
	register const u_char *t_cp = (const u_char *)(cp); \
	(s) = ((u_int16_t)t_cp[0] << 8) \
	    | ((u_int16_t)t_cp[1]) \
	    ; \
	(cp) += NS_INT16SZ; \
} while (0)

#define NS_GET32(l, cp) do { \
	register const u_char *t_cp = (const u_char *)(cp); \
	(l) = ((u_int32_t)t_cp[0] << 24) \
	    | ((u_int32_t)t_cp[1] << 16) \
	    | ((u_int32_t)t_cp[2] << 8) \
	    | ((u_int32_t)t_cp[3]) \
	    ; \
	(cp) += NS_INT32SZ; \
} while (0)

#define NS_PUT16(s, cp) do { \
	register u_int16_t t_s = (u_int16_t)(s); \
	register u_char *t_cp = (u_char *)(cp); \
	*t_cp++ = t_s >> 8; \
	*t_cp   = t_s; \
	(cp) += NS_INT16SZ; \
} while (0)

#define NS_PUT32(l, cp) do { \
	register u_int32_t t_l = (u_int32_t)(l); \
	register u_char *t_cp = (u_char *)(cp); \
	*t_cp++ = t_l >> 24; \
	*t_cp++ = t_l >> 16; \
	*t_cp++ = t_l >> 8; \
	*t_cp   = t_l; \
	(cp) += NS_INT32SZ; \
} while (0)

/*%
 * ANSI C identifier hiding for bind's lib/nameser.
 */
#define	ns_msg_getflag		__ns_msg_getflag
#define ns_get16		__ns_get16
#define ns_get32		__ns_get32
#define ns_put16		__ns_put16
#define ns_put32		__ns_put32
#define ns_initparse		__ns_initparse
#define ns_skiprr		__ns_skiprr
#define ns_parserr		__ns_parserr
#define ns_parserr2		__ns_parserr2
#define	ns_sprintrr		__ns_sprintrr
#define	ns_sprintrrf		__ns_sprintrrf
#define	ns_format_ttl		__ns_format_ttl
#define	ns_parse_ttl		__ns_parse_ttl
#if 0
#define ns_datetosecs		__ns_datetosecs
#endif
#define	ns_name_ntol		__ns_name_ntol
#define	ns_name_ntop		__ns_name_ntop
#define	ns_name_pton		__ns_name_pton
#define	ns_name_pton2		__ns_name_pton2
#define	ns_name_unpack		__ns_name_unpack
#define	ns_name_unpack2		__ns_name_unpack2
#define	ns_name_pack		__ns_name_pack
#define	ns_name_compress	__ns_name_compress
#define	ns_name_uncompress	__ns_name_uncompress
#define	ns_name_skip		__ns_name_skip
#define	ns_name_rollback	__ns_name_rollback
<<<<<<< HEAD
#if 0
=======
#define	ns_name_length		__ns_name_length
#define	ns_name_eq		__ns_name_eq
#define	ns_name_owned		__ns_name_owned
#define	ns_name_map		__ns_name_map
#define	ns_name_labels		__ns_name_labels
>>>>>>> 08d41c70
#define	ns_sign			__ns_sign
#define	ns_sign2		__ns_sign2
#define	ns_sign_tcp		__ns_sign_tcp
#define	ns_sign_tcp2		__ns_sign_tcp2
#define	ns_sign_tcp_init	__ns_sign_tcp_init
#define ns_find_tsig		__ns_find_tsig
#define	ns_verify		__ns_verify
#define	ns_verify_tcp		__ns_verify_tcp
#define	ns_verify_tcp_init	__ns_verify_tcp_init
#endif
#define	ns_samedomain		__ns_samedomain
#if 0
#define	ns_subdomain		__ns_subdomain
#endif
#define	ns_makecanon		__ns_makecanon
#define	ns_samename		__ns_samename
#define	ns_newmsg_init		__ns_newmsg_init
#define	ns_newmsg_copy		__ns_newmsg_copy
#define	ns_newmsg_id		__ns_newmsg_id
#define	ns_newmsg_flag		__ns_newmsg_flag
#define	ns_newmsg_q		__ns_newmsg_q
#define	ns_newmsg_rr		__ns_newmsg_rr
#define	ns_newmsg_done		__ns_newmsg_done
#define	ns_rdata_unpack		__ns_rdata_unpack
#define	ns_rdata_equal		__ns_rdata_equal
#define	ns_rdata_refers		__ns_rdata_refers

__BEGIN_DECLS
<<<<<<< HEAD
int		ns_msg_getflag(ns_msg, int);
u_int		ns_get16(const u_char *);
u_long		ns_get32(const u_char *);
void		ns_put16(u_int, u_char *);
void		ns_put32(u_long, u_char *);
int		ns_initparse(const u_char *, int, ns_msg *);
int		ns_skiprr(const u_char *, const u_char *, ns_sect, int);
int		ns_parserr(ns_msg *, ns_sect, int, ns_rr *);
int		ns_sprintrr(const ns_msg *, const ns_rr *,
			    const char *, const char *, char *, size_t);
int		ns_sprintrrf(const u_char *, size_t, const char *,
			     ns_class, ns_type, u_long, const u_char *,
			     size_t, const char *, const char *,
			     char *, size_t);
int		ns_format_ttl(u_long, char *, size_t);
int		ns_parse_ttl(const char *, u_long *);
#if 0
u_int32_t	ns_datetosecs(const char *cp, int *errp);
#endif
int		ns_name_ntol(const u_char *, u_char *, size_t);
int		ns_name_ntop(const u_char *, char *, size_t);
int		ns_name_pton(const char *, u_char *, size_t);
int		ns_name_unpack(const u_char *, const u_char *,
			       const u_char *, u_char *, size_t);
int		ns_name_pack(const u_char *, u_char *, int,
			     const u_char **, const u_char **);
int		ns_name_uncompress(const u_char *, const u_char *,
				   const u_char *, char *, size_t);
int		ns_name_compress(const char *, u_char *, size_t,
				 const u_char **, const u_char **);
int		ns_name_skip(const u_char **, const u_char *);
void		ns_name_rollback(const u_char *, const u_char **,
				 const u_char **);
#if 0
int		ns_sign(u_char *, int *, int, int, void *,
			const u_char *, int, u_char *, int *, time_t);
int		ns_sign2(u_char *, int *, int, int, void *,
			 const u_char *, int, u_char *, int *, time_t,
			 u_char **, u_char **);
int		ns_sign_tcp(u_char *, int *, int, int,
			    ns_tcp_tsig_state *, int);
int		ns_sign_tcp2(u_char *, int *, int, int,
			     ns_tcp_tsig_state *, int,
			     u_char **, u_char **);
int		ns_sign_tcp_init(void *, const u_char *, int,
				 ns_tcp_tsig_state *);
u_char		*ns_find_tsig(u_char *, u_char *);
int		ns_verify(u_char *, int *, void *,
			  const u_char *, int, u_char *, int *,
			  time_t *, int);
int		ns_verify_tcp(u_char *, int *, ns_tcp_tsig_state *, int);
int		ns_verify_tcp_init(void *, const u_char *, int,
				   ns_tcp_tsig_state *);
#endif
int		ns_samedomain(const char *, const char *);
#if 0
int		ns_subdomain(const char *, const char *);
#endif
int		ns_makecanon(const char *, char *, size_t);
int		ns_samename(const char *, const char *);
=======
int		ns_msg_getflag __P((ns_msg, int));
u_int		ns_get16 __P((const u_char *));
u_long		ns_get32 __P((const u_char *));
void		ns_put16 __P((u_int, u_char *));
void		ns_put32 __P((u_long, u_char *));
int		ns_initparse __P((const u_char *, int, ns_msg *));
int		ns_skiprr __P((const u_char *, const u_char *, ns_sect, int));
int		ns_parserr __P((ns_msg *, ns_sect, int, ns_rr *));
int		ns_parserr2 __P((ns_msg *, ns_sect, int, ns_rr2 *));
int		ns_sprintrr __P((const ns_msg *, const ns_rr *,
				 const char *, const char *, char *, size_t));
int		ns_sprintrrf __P((const u_char *, size_t, const char *,
				  ns_class, ns_type, u_long, const u_char *,
				  size_t, const char *, const char *,
				  char *, size_t));
int		ns_format_ttl __P((u_long, char *, size_t));
int		ns_parse_ttl __P((const char *, u_long *));
u_int32_t	ns_datetosecs __P((const char *cp, int *errp));
int		ns_name_ntol __P((const u_char *, u_char *, size_t));
int		ns_name_ntop __P((const u_char *, char *, size_t));
int		ns_name_pton __P((const char *, u_char *, size_t));
int		ns_name_pton2 __P((const char *, u_char *, size_t, size_t *));
int		ns_name_unpack __P((const u_char *, const u_char *,
				    const u_char *, u_char *, size_t));
int		ns_name_unpack2 __P((const u_char *, const u_char *,
				     const u_char *, u_char *, size_t,
				     size_t *));
int		ns_name_pack __P((const u_char *, u_char *, int,
				  const u_char **, const u_char **));
int		ns_name_uncompress __P((const u_char *, const u_char *,
					const u_char *, char *, size_t));
int		ns_name_compress __P((const char *, u_char *, size_t,
				      const u_char **, const u_char **));
int		ns_name_skip __P((const u_char **, const u_char *));
void		ns_name_rollback __P((const u_char *, const u_char **,
				      const u_char **));
ssize_t		ns_name_length(ns_nname_ct, size_t);
int		ns_name_eq(ns_nname_ct, size_t, ns_nname_ct, size_t);
int		ns_name_owned(ns_namemap_ct, int, ns_namemap_ct, int);
int		ns_name_map(ns_nname_ct, size_t, ns_namemap_t, int);
int		ns_name_labels(ns_nname_ct, size_t);
int		ns_sign __P((u_char *, int *, int, int, void *,
			     const u_char *, int, u_char *, int *, time_t));
int		ns_sign2 __P((u_char *, int *, int, int, void *,
			      const u_char *, int, u_char *, int *, time_t,
			      u_char **, u_char **));
int		ns_sign_tcp __P((u_char *, int *, int, int,
				 ns_tcp_tsig_state *, int));
int		ns_sign_tcp2 __P((u_char *, int *, int, int,
				  ns_tcp_tsig_state *, int,
				  u_char **, u_char **));
int		ns_sign_tcp_init __P((void *, const u_char *, int,
					ns_tcp_tsig_state *));
u_char		*ns_find_tsig __P((u_char *, u_char *));
int		ns_verify __P((u_char *, int *, void *,
			       const u_char *, int, u_char *, int *,
			       time_t *, int));
int		ns_verify_tcp __P((u_char *, int *, ns_tcp_tsig_state *, int));
int		ns_verify_tcp_init __P((void *, const u_char *, int,
					ns_tcp_tsig_state *));
int		ns_samedomain __P((const char *, const char *));
int		ns_subdomain __P((const char *, const char *));
int		ns_makecanon __P((const char *, char *, size_t));
int		ns_samename __P((const char *, const char *));
int		ns_newmsg_init(u_char *buffer, size_t bufsiz, ns_newmsg *);
int		ns_newmsg_copy(ns_newmsg *, ns_msg *);
void		ns_newmsg_id(ns_newmsg *handle, u_int16_t id);
void		ns_newmsg_flag(ns_newmsg *handle, ns_flag flag, u_int value);
int		ns_newmsg_q(ns_newmsg *handle, ns_nname_ct qname,
			    ns_type qtype, ns_class qclass);
int		ns_newmsg_rr(ns_newmsg *handle, ns_sect sect,
			     ns_nname_ct name, ns_type type,
			     ns_class rr_class, u_int32_t ttl,
			     u_int16_t rdlen, const u_char *rdata);
size_t		ns_newmsg_done(ns_newmsg *handle);
ssize_t		ns_rdata_unpack(const u_char *, const u_char *, ns_type,
				const u_char *, size_t, u_char *, size_t);
int		ns_rdata_equal(ns_type,
			       const u_char *, size_t,
			       const u_char *, size_t);
int		ns_rdata_refers(ns_type,
				const u_char *, size_t,
				const u_char *);
>>>>>>> 08d41c70
__END_DECLS

#ifdef BIND_4_COMPAT
#include <arpa/nameser_compat.h>
#endif

#endif /* !_ARPA_NAMESER_H_ */
/*! \file */<|MERGE_RESOLUTION|>--- conflicted
+++ resolved
@@ -45,29 +45,8 @@
  */
 
 /*
-<<<<<<< HEAD
- * Copyright (c) 2004 by Internet Systems Consortium, Inc. ("ISC")
- * Copyright (c) 1996-1999 by Internet Software Consortium.
- *
- * Permission to use, copy, modify, and distribute this software for any
- * purpose with or without fee is hereby granted, provided that the above
- * copyright notice and this permission notice appear in all copies.
- *
- * THE SOFTWARE IS PROVIDED "AS IS" AND ISC DISCLAIMS ALL WARRANTIES
- * WITH REGARD TO THIS SOFTWARE INCLUDING ALL IMPLIED WARRANTIES OF
- * MERCHANTABILITY AND FITNESS.  IN NO EVENT SHALL ISC BE LIABLE FOR
- * ANY SPECIAL, DIRECT, INDIRECT, OR CONSEQUENTIAL DAMAGES OR ANY DAMAGES
- * WHATSOEVER RESULTING FROM LOSS OF USE, DATA OR PROFITS, WHETHER IN AN
- * ACTION OF CONTRACT, NEGLIGENCE OR OTHER TORTIOUS ACTION, ARISING OUT
- * OF OR IN CONNECTION WITH THE USE OR PERFORMANCE OF THIS SOFTWARE.
- */
-
-/*
- *	$Id: nameser.h,v 1.7.18.2 2008/04/03 23:15:15 marka Exp $
+ *	$Id: nameser.h,v 1.16 2009/03/03 01:52:48 each Exp $
  * $FreeBSD$
-=======
- *	$Id: nameser.h,v 1.16 2009/03/03 01:52:48 each Exp $
->>>>>>> 08d41c70
  */
 
 #ifndef _ARPA_NAMESER_H_
@@ -568,15 +547,12 @@
 #define	ns_name_uncompress	__ns_name_uncompress
 #define	ns_name_skip		__ns_name_skip
 #define	ns_name_rollback	__ns_name_rollback
-<<<<<<< HEAD
-#if 0
-=======
 #define	ns_name_length		__ns_name_length
 #define	ns_name_eq		__ns_name_eq
 #define	ns_name_owned		__ns_name_owned
 #define	ns_name_map		__ns_name_map
 #define	ns_name_labels		__ns_name_labels
->>>>>>> 08d41c70
+#if 0
 #define	ns_sign			__ns_sign
 #define	ns_sign2		__ns_sign2
 #define	ns_sign_tcp		__ns_sign_tcp
@@ -605,7 +581,6 @@
 #define	ns_rdata_refers		__ns_rdata_refers
 
 __BEGIN_DECLS
-<<<<<<< HEAD
 int		ns_msg_getflag(ns_msg, int);
 u_int		ns_get16(const u_char *);
 u_long		ns_get32(const u_char *);
@@ -614,6 +589,7 @@
 int		ns_initparse(const u_char *, int, ns_msg *);
 int		ns_skiprr(const u_char *, const u_char *, ns_sect, int);
 int		ns_parserr(ns_msg *, ns_sect, int, ns_rr *);
+int		ns_parserr2(ns_msg *, ns_sect, int, ns_rr2 *);
 int		ns_sprintrr(const ns_msg *, const ns_rr *,
 			    const char *, const char *, char *, size_t);
 int		ns_sprintrrf(const u_char *, size_t, const char *,
@@ -628,8 +604,12 @@
 int		ns_name_ntol(const u_char *, u_char *, size_t);
 int		ns_name_ntop(const u_char *, char *, size_t);
 int		ns_name_pton(const char *, u_char *, size_t);
+int		ns_name_pton2(const char *, u_char *, size_t, size_t *);
 int		ns_name_unpack(const u_char *, const u_char *,
 			       const u_char *, u_char *, size_t);
+int		ns_name_unpack2(const u_char *, const u_char *,
+				const u_char *, u_char *, size_t,
+				size_t *);
 int		ns_name_pack(const u_char *, u_char *, int,
 			     const u_char **, const u_char **);
 int		ns_name_uncompress(const u_char *, const u_char *,
@@ -639,6 +619,11 @@
 int		ns_name_skip(const u_char **, const u_char *);
 void		ns_name_rollback(const u_char *, const u_char **,
 				 const u_char **);
+ssize_t		ns_name_length(ns_nname_ct, size_t);
+int		ns_name_eq(ns_nname_ct, size_t, ns_nname_ct, size_t);
+int		ns_name_owned(ns_namemap_ct, int, ns_namemap_ct, int);
+int		ns_name_map(ns_nname_ct, size_t, ns_namemap_t, int);
+int		ns_name_labels(ns_nname_ct, size_t);
 #if 0
 int		ns_sign(u_char *, int *, int, int, void *,
 			const u_char *, int, u_char *, int *, time_t);
@@ -666,71 +651,6 @@
 #endif
 int		ns_makecanon(const char *, char *, size_t);
 int		ns_samename(const char *, const char *);
-=======
-int		ns_msg_getflag __P((ns_msg, int));
-u_int		ns_get16 __P((const u_char *));
-u_long		ns_get32 __P((const u_char *));
-void		ns_put16 __P((u_int, u_char *));
-void		ns_put32 __P((u_long, u_char *));
-int		ns_initparse __P((const u_char *, int, ns_msg *));
-int		ns_skiprr __P((const u_char *, const u_char *, ns_sect, int));
-int		ns_parserr __P((ns_msg *, ns_sect, int, ns_rr *));
-int		ns_parserr2 __P((ns_msg *, ns_sect, int, ns_rr2 *));
-int		ns_sprintrr __P((const ns_msg *, const ns_rr *,
-				 const char *, const char *, char *, size_t));
-int		ns_sprintrrf __P((const u_char *, size_t, const char *,
-				  ns_class, ns_type, u_long, const u_char *,
-				  size_t, const char *, const char *,
-				  char *, size_t));
-int		ns_format_ttl __P((u_long, char *, size_t));
-int		ns_parse_ttl __P((const char *, u_long *));
-u_int32_t	ns_datetosecs __P((const char *cp, int *errp));
-int		ns_name_ntol __P((const u_char *, u_char *, size_t));
-int		ns_name_ntop __P((const u_char *, char *, size_t));
-int		ns_name_pton __P((const char *, u_char *, size_t));
-int		ns_name_pton2 __P((const char *, u_char *, size_t, size_t *));
-int		ns_name_unpack __P((const u_char *, const u_char *,
-				    const u_char *, u_char *, size_t));
-int		ns_name_unpack2 __P((const u_char *, const u_char *,
-				     const u_char *, u_char *, size_t,
-				     size_t *));
-int		ns_name_pack __P((const u_char *, u_char *, int,
-				  const u_char **, const u_char **));
-int		ns_name_uncompress __P((const u_char *, const u_char *,
-					const u_char *, char *, size_t));
-int		ns_name_compress __P((const char *, u_char *, size_t,
-				      const u_char **, const u_char **));
-int		ns_name_skip __P((const u_char **, const u_char *));
-void		ns_name_rollback __P((const u_char *, const u_char **,
-				      const u_char **));
-ssize_t		ns_name_length(ns_nname_ct, size_t);
-int		ns_name_eq(ns_nname_ct, size_t, ns_nname_ct, size_t);
-int		ns_name_owned(ns_namemap_ct, int, ns_namemap_ct, int);
-int		ns_name_map(ns_nname_ct, size_t, ns_namemap_t, int);
-int		ns_name_labels(ns_nname_ct, size_t);
-int		ns_sign __P((u_char *, int *, int, int, void *,
-			     const u_char *, int, u_char *, int *, time_t));
-int		ns_sign2 __P((u_char *, int *, int, int, void *,
-			      const u_char *, int, u_char *, int *, time_t,
-			      u_char **, u_char **));
-int		ns_sign_tcp __P((u_char *, int *, int, int,
-				 ns_tcp_tsig_state *, int));
-int		ns_sign_tcp2 __P((u_char *, int *, int, int,
-				  ns_tcp_tsig_state *, int,
-				  u_char **, u_char **));
-int		ns_sign_tcp_init __P((void *, const u_char *, int,
-					ns_tcp_tsig_state *));
-u_char		*ns_find_tsig __P((u_char *, u_char *));
-int		ns_verify __P((u_char *, int *, void *,
-			       const u_char *, int, u_char *, int *,
-			       time_t *, int));
-int		ns_verify_tcp __P((u_char *, int *, ns_tcp_tsig_state *, int));
-int		ns_verify_tcp_init __P((void *, const u_char *, int,
-					ns_tcp_tsig_state *));
-int		ns_samedomain __P((const char *, const char *));
-int		ns_subdomain __P((const char *, const char *));
-int		ns_makecanon __P((const char *, char *, size_t));
-int		ns_samename __P((const char *, const char *));
 int		ns_newmsg_init(u_char *buffer, size_t bufsiz, ns_newmsg *);
 int		ns_newmsg_copy(ns_newmsg *, ns_msg *);
 void		ns_newmsg_id(ns_newmsg *handle, u_int16_t id);
@@ -750,7 +670,6 @@
 int		ns_rdata_refers(ns_type,
 				const u_char *, size_t,
 				const u_char *);
->>>>>>> 08d41c70
 __END_DECLS
 
 #ifdef BIND_4_COMPAT
