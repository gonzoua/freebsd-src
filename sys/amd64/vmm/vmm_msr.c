/*-
 * Copyright (c) 2011 NetApp, Inc.
 * All rights reserved.
 *
 * Redistribution and use in source and binary forms, with or without
 * modification, are permitted provided that the following conditions
 * are met:
 * 1. Redistributions of source code must retain the above copyright
 *    notice, this list of conditions and the following disclaimer.
 * 2. Redistributions in binary form must reproduce the above copyright
 *    notice, this list of conditions and the following disclaimer in the
 *    documentation and/or other materials provided with the distribution.
 *
 * THIS SOFTWARE IS PROVIDED BY NETAPP, INC ``AS IS'' AND
 * ANY EXPRESS OR IMPLIED WARRANTIES, INCLUDING, BUT NOT LIMITED TO, THE
 * IMPLIED WARRANTIES OF MERCHANTABILITY AND FITNESS FOR A PARTICULAR PURPOSE
 * ARE DISCLAIMED.  IN NO EVENT SHALL NETAPP, INC OR CONTRIBUTORS BE LIABLE
 * FOR ANY DIRECT, INDIRECT, INCIDENTAL, SPECIAL, EXEMPLARY, OR CONSEQUENTIAL
 * DAMAGES (INCLUDING, BUT NOT LIMITED TO, PROCUREMENT OF SUBSTITUTE GOODS
 * OR SERVICES; LOSS OF USE, DATA, OR PROFITS; OR BUSINESS INTERRUPTION)
 * HOWEVER CAUSED AND ON ANY THEORY OF LIABILITY, WHETHER IN CONTRACT, STRICT
 * LIABILITY, OR TORT (INCLUDING NEGLIGENCE OR OTHERWISE) ARISING IN ANY WAY
 * OUT OF THE USE OF THIS SOFTWARE, EVEN IF ADVISED OF THE POSSIBILITY OF
 * SUCH DAMAGE.
 *
 * $FreeBSD$
 */

#include <sys/cdefs.h>
__FBSDID("$FreeBSD$");

#include <sys/param.h>
#include <sys/systm.h>
#include <sys/smp.h>

#include <machine/specialreg.h>

#include <machine/vmm.h>
#include "vmm_lapic.h"
#include "vmm_msr.h"

#define	VMM_MSR_F_EMULATE	0x01
#define	VMM_MSR_F_READONLY	0x02
#define VMM_MSR_F_INVALID	0x04  /* guest_msr_valid() can override this */

struct vmm_msr {
	int		num;
	int		flags;
	uint64_t	hostval;
};

static struct vmm_msr vmm_msr[] = {
	{ MSR_LSTAR,	0 },
	{ MSR_CSTAR,	0 },
	{ MSR_STAR,	0 },
	{ MSR_SF_MASK,	0 },
	{ MSR_PAT,      VMM_MSR_F_EMULATE | VMM_MSR_F_INVALID },
	{ MSR_BIOS_SIGN,VMM_MSR_F_EMULATE },
	{ MSR_MCG_CAP,	VMM_MSR_F_EMULATE | VMM_MSR_F_READONLY },
<<<<<<< HEAD
#if 0 /* XXX unsupported on AMD */
=======
	{ MSR_IA32_PLATFORM_ID, VMM_MSR_F_EMULATE | VMM_MSR_F_READONLY },
>>>>>>> bf57e979
	{ MSR_IA32_MISC_ENABLE, VMM_MSR_F_EMULATE | VMM_MSR_F_READONLY },
#endif
};

#define	vmm_msr_num	(sizeof(vmm_msr) / sizeof(vmm_msr[0]))
CTASSERT(VMM_MSR_NUM >= vmm_msr_num);

#define	readonly_msr(idx)	\
	((vmm_msr[(idx)].flags & VMM_MSR_F_READONLY) != 0)

#define	emulated_msr(idx)	\
	((vmm_msr[(idx)].flags & VMM_MSR_F_EMULATE) != 0)

#define invalid_msr(idx)	\
	((vmm_msr[(idx)].flags & VMM_MSR_F_INVALID) != 0)

void
vmm_msr_init(void)
{
	int i;

	for (i = 0; i < vmm_msr_num; i++) {
		if (emulated_msr(i))
			continue;
		/*
		 * XXX this assumes that the value of the host msr does not
		 * change after we have cached it.
		 */
		vmm_msr[i].hostval = rdmsr(vmm_msr[i].num);
	}
}

void
guest_msrs_init(struct vm *vm, int cpu)
{
	int i;
#if 0
	uint64_t *guest_msrs, misc;
#else
	uint64_t *guest_msrs;
#endif

	guest_msrs = vm_guest_msrs(vm, cpu);
	
	for (i = 0; i < vmm_msr_num; i++) {
		switch (vmm_msr[i].num) {
		case MSR_LSTAR:
		case MSR_CSTAR:
		case MSR_STAR:
		case MSR_SF_MASK:
		case MSR_BIOS_SIGN:
		case MSR_MCG_CAP:
			guest_msrs[i] = 0;
			break;
		case MSR_PAT:
			guest_msrs[i] = PAT_VALUE(0, PAT_WRITE_BACK)      |
				PAT_VALUE(1, PAT_WRITE_THROUGH)   |
				PAT_VALUE(2, PAT_UNCACHED)        |
				PAT_VALUE(3, PAT_UNCACHEABLE)     |
				PAT_VALUE(4, PAT_WRITE_BACK)      |
				PAT_VALUE(5, PAT_WRITE_THROUGH)   |
				PAT_VALUE(6, PAT_UNCACHED)        |
				PAT_VALUE(7, PAT_UNCACHEABLE);
			break;
#if 0 /* XXX unsupported on AMD */
		case MSR_IA32_MISC_ENABLE:
			misc = rdmsr(MSR_IA32_MISC_ENABLE);
			/*
			 * Set mandatory bits
			 *  11:   branch trace disabled
			 *  12:   PEBS unavailable
			 * Clear unsupported features
			 *  16:   SpeedStep enable
			 *  18:   enable MONITOR FSM
                         */
			misc |= (1 << 12) | (1 << 11);
			misc &= ~((1 << 18) | (1 << 16));
			guest_msrs[i] = misc;
<<<<<<< HEAD
                        break;
#endif
=======
			break;
		case MSR_IA32_PLATFORM_ID:
			guest_msrs[i] = 0;
			break;
>>>>>>> bf57e979
		default:
			panic("guest_msrs_init: missing initialization for msr "
			      "0x%0x", vmm_msr[i].num);
		}
	}
}

static int
msr_num_to_idx(u_int num)
{
	int i;

	for (i = 0; i < vmm_msr_num; i++)
		if (vmm_msr[i].num == num)
			return (i);

	return (-1);
}

int
emulate_wrmsr(struct vm *vm, int cpu, u_int num, uint64_t val)
{
	int idx;
	uint64_t *guest_msrs;

	if (lapic_msr(num))
		return (lapic_wrmsr(vm, cpu, num, val));

	idx = msr_num_to_idx(num);
	if (idx < 0 || invalid_msr(idx))
		return (EINVAL);

	if (!readonly_msr(idx)) {
		guest_msrs = vm_guest_msrs(vm, cpu);

		/* Stash the value */
		guest_msrs[idx] = val;

		/* Update processor state for non-emulated MSRs */
		if (!emulated_msr(idx))
			wrmsr(vmm_msr[idx].num, val);
	}

	return (0);
}

int
emulate_rdmsr(struct vm *vm, int cpu, u_int num)
{
	int error, idx;
	uint32_t eax, edx;
	uint64_t result, *guest_msrs;

	if (lapic_msr(num)) {
		error = lapic_rdmsr(vm, cpu, num, &result);
		goto done;
	}

	idx = msr_num_to_idx(num);
	if (idx < 0 || invalid_msr(idx)) {
		error = EINVAL;
		goto done;
	}

	guest_msrs = vm_guest_msrs(vm, cpu);
	result = guest_msrs[idx];

	/*
	 * If this is not an emulated msr register make sure that the processor
	 * state matches our cached state.
	 */
	if (!emulated_msr(idx) && (rdmsr(num) != result)) {
		panic("emulate_rdmsr: msr 0x%0x has inconsistent cached "
		      "(0x%016lx) and actual (0x%016lx) values", num,
		      result, rdmsr(num));
	}

	error = 0;

done:
	if (error == 0) {
		eax = result;
		edx = result >> 32;
		error = vm_set_register(vm, cpu, VM_REG_GUEST_RAX, eax);
		if (error)
			panic("vm_set_register(rax) error %d", error);
		error = vm_set_register(vm, cpu, VM_REG_GUEST_RDX, edx);
		if (error)
			panic("vm_set_register(rdx) error %d", error);
	}
	return (error);
}

void
restore_guest_msrs(struct vm *vm, int cpu)
{
	int i;
	uint64_t *guest_msrs;

	guest_msrs = vm_guest_msrs(vm, cpu);

	for (i = 0; i < vmm_msr_num; i++) {
		if (emulated_msr(i))
			continue;
		else
			wrmsr(vmm_msr[i].num, guest_msrs[i]);
	}
}

void
restore_host_msrs(struct vm *vm, int cpu)
{
	int i;

	for (i = 0; i < vmm_msr_num; i++) {
		if (emulated_msr(i))
			continue;
		else
			wrmsr(vmm_msr[i].num, vmm_msr[i].hostval);
	}
}

/*
 * Must be called by the CPU-specific code before any guests are
 * created
 */
void
guest_msr_valid(int msr)
{
	int i;

	for (i = 0; i < vmm_msr_num; i++) {
		if (vmm_msr[i].num == msr && invalid_msr(i)) {
			vmm_msr[i].flags &= ~VMM_MSR_F_INVALID;
		}
	}
}<|MERGE_RESOLUTION|>--- conflicted
+++ resolved
@@ -57,11 +57,8 @@
 	{ MSR_PAT,      VMM_MSR_F_EMULATE | VMM_MSR_F_INVALID },
 	{ MSR_BIOS_SIGN,VMM_MSR_F_EMULATE },
 	{ MSR_MCG_CAP,	VMM_MSR_F_EMULATE | VMM_MSR_F_READONLY },
-<<<<<<< HEAD
 #if 0 /* XXX unsupported on AMD */
-=======
 	{ MSR_IA32_PLATFORM_ID, VMM_MSR_F_EMULATE | VMM_MSR_F_READONLY },
->>>>>>> bf57e979
 	{ MSR_IA32_MISC_ENABLE, VMM_MSR_F_EMULATE | VMM_MSR_F_READONLY },
 #endif
 };
@@ -140,15 +137,11 @@
 			misc |= (1 << 12) | (1 << 11);
 			misc &= ~((1 << 18) | (1 << 16));
 			guest_msrs[i] = misc;
-<<<<<<< HEAD
-                        break;
-#endif
-=======
 			break;
 		case MSR_IA32_PLATFORM_ID:
 			guest_msrs[i] = 0;
 			break;
->>>>>>> bf57e979
+#endif
 		default:
 			panic("guest_msrs_init: missing initialization for msr "
 			      "0x%0x", vmm_msr[i].num);
