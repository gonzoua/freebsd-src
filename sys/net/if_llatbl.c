/*
 * Copyright (c) 2004 Luigi Rizzo, Alessandro Cerri. All rights reserved.
 * Copyright (c) 2004-2008 Qing Li. All rights reserved.
 * Copyright (c) 2008 Kip Macy. All rights reserved.
 * 
 * Redistribution and use in source and binary forms, with or without
 * modification, are permitted provided that the following conditions
 * are met:
 * 1. Redistributions of source code must retain the above copyright
 *    notice, this list of conditions and the following disclaimer.
 * 2. Redistributions in binary form must reproduce the above copyright
 *    notice, this list of conditions and the following disclaimer in the
 *    documentation and/or other materials provided with the distribution.
 * 
 * THIS SOFTWARE IS PROVIDED BY AUTHOR AND CONTRIBUTORS ``AS IS'' AND
 * ANY EXPRESS OR IMPLIED WARRANTIES, INCLUDING, BUT NOT LIMITED TO, THE
 * IMPLIED WARRANTIES OF MERCHANTABILITY AND FITNESS FOR A PARTICULAR PURPOSE
 * ARE DISCLAIMED.  IN NO EVENT SHALL AUTHOR OR CONTRIBUTORS BE LIABLE
 * FOR ANY DIRECT, INDIRECT, INCIDENTAL, SPECIAL, EXEMPLARY, OR CONSEQUENTIAL
 * DAMAGES (INCLUDING, BUT NOT LIMITED TO, PROCUREMENT OF SUBSTITUTE GOODS
 * OR SERVICES; LOSS OF USE, DATA, OR PROFITS; OR BUSINESS INTERRUPTION)
 * HOWEVER CAUSED AND ON ANY THEORY OF LIABILITY, WHETHER IN CONTRACT, STRICT
 * LIABILITY, OR TORT (INCLUDING NEGLIGENCE OR OTHERWISE) ARISING IN ANY WAY
 * OUT OF THE USE OF THIS SOFTWARE, EVEN IF ADVISED OF THE POSSIBILITY OF
 * SUCH DAMAGE.
 */
#include <sys/cdefs.h>
__FBSDID("$FreeBSD$");

#include "opt_ddb.h"
#include "opt_inet.h"
#include "opt_inet6.h"

#include <sys/param.h>
#include <sys/systm.h>
#include <sys/malloc.h>
#include <sys/mbuf.h>
#include <sys/syslog.h>
#include <sys/sysctl.h>
#include <sys/socket.h>
#include <sys/kernel.h>
#include <sys/lock.h>
#include <sys/mutex.h>
#include <sys/rwlock.h>
#include <sys/rmlock.h>

#ifdef DDB
#include <ddb/ddb.h>
#endif

#include <vm/uma.h>

#include <netinet/in.h>
#include <net/if_llatbl.h>
#include <net/if_llatbl_var.h>
#include <net/if.h>
#include <net/if_dl.h>
#include <net/if_var.h>
#include <net/route.h>
#include <net/vnet.h>
#include <netinet/if_ether.h>
#include <netinet6/in6_var.h>
#include <netinet6/nd6.h>

MALLOC_DEFINE(M_LLTABLE, "lltable", "link level address tables");

static VNET_DEFINE(SLIST_HEAD(, lltable), lltables);
#define	V_lltables	VNET(lltables)

static void vnet_lltable_init(void);

struct rwlock lltable_rwlock;
RW_SYSINIT(lltable_rwlock, &lltable_rwlock, "lltable_rwlock");

<<<<<<< HEAD
static void llentries_unlink(struct lltable *llt, struct llentries *head);

static void htable_unlink_entry(struct llentry *lle);
static void htable_link_entry(struct lltable *llt, struct llentry *lle);
static int htable_foreach_lle(struct lltable *llt, llt_foreach_cb_t *f,
    void *farg);

/*
 * Dump lle state for a specific address family.
 */
static int
lltable_dump_af(struct lltable *llt, struct sysctl_req *wr)
{
	int error;

	LLTABLE_LOCK_ASSERT();

	if (llt->llt_ifp->if_flags & IFF_LOOPBACK)
		return (0);
	error = 0;

	IF_AFDATA_RLOCK(llt->llt_ifp);
	error = lltable_foreach_lle(llt,
	    (llt_foreach_cb_t *)llt->llt_dump_entry, wr);
	IF_AFDATA_RUNLOCK(llt->llt_ifp);
=======
static void lltable_unlink(struct lltable *llt);
static void llentries_unlink(struct lltable *llt, struct llentries *head);
/* Default lltable methods */
static void llentry_link(struct lltable *llt, struct llentry *lle);
static void llentry_unlink(struct llentry *lle);
static int lltable_foreach_lle(struct lltable *llt, llt_foreach_cb_t *f,
    void *farg);
static void lltable_free_tbl(struct lltable *llt);

/*
 * Runs specified callback for each entry in @llt.
 * Called does the locking.
 *
 */
static int
lltable_foreach_lle(struct lltable *llt, llt_foreach_cb_t *f, void *farg)
{
	struct llentry *lle, *next;
	int i, error;

	error = 0;

	for (i = 0; i < llt->llt_hsize; i++) {
		LIST_FOREACH_SAFE(lle, &llt->lle_head[i], lle_next, next) {
			error = f(llt, lle, farg);
			if (error != 0)
				break;
		}
	}
>>>>>>> 3a749863

	return (error);
}

/*
 * Dump lle state for a specific address family.
 */
static int
lltable_dump_af(struct lltable *llt, struct sysctl_req *wr)
{
	int error;

	LLTABLE_LOCK_ASSERT();

	if (llt->llt_ifp->if_flags & IFF_LOOPBACK)
		return (0);
	error = 0;

	IF_AFDATA_CFG_RLOCK(llt->llt_ifp);
	error = lltable_foreach_lle(llt,
	    (llt_foreach_cb_t *)llt->llt_dump_entry, wr);
	IF_AFDATA_CFG_RUNLOCK(llt->llt_ifp);

	return (error);
}

int
lltable_sysctl_dumparp(int af, struct sysctl_req *wr)
{
	struct lltable *llt;
	int error = 0;

	LLTABLE_RLOCK();
	SLIST_FOREACH(llt, &V_lltables, llt_link) {
		if (llt->llt_af == af) {
			error = lltable_dump_af(llt, wr);
			if (error != 0)
				goto done;
		}
	}
done:
	LLTABLE_RUNLOCK();
	return (error);
}


static void
llentry_link(struct lltable *llt, struct llentry *lle)
{
	struct llentries *lleh;
	uint32_t hashidx;

	if ((lle->la_flags & LLE_LINKED) != 0)
		return;

	IF_AFDATA_RUN_WLOCK_ASSERT(llt->llt_ifp);

	hashidx = llt->llt_hash(lle, llt->llt_hsize);
	lleh = &llt->lle_head[hashidx];

	lle->lle_tbl  = llt;
	lle->lle_head = lleh;
	lle->la_flags |= LLE_LINKED;
	LIST_INSERT_HEAD(lleh, lle, lle_next);
}

static void
llentry_unlink(struct llentry *lle)
{

	if ((lle->la_flags & LLE_LINKED) != 0) {
		IF_AFDATA_RUN_WLOCK_ASSERT(lle->lle_tbl->llt_ifp);
		LIST_REMOVE(lle, lle_next);
		lle->la_flags &= ~(LLE_VALID | LLE_LINKED);
		lle->lle_tbl = NULL;
		lle->lle_head = NULL;
	}
}

static void
llentries_unlink(struct lltable *llt, struct llentries *head)
{
	struct llentry *lle, *next;

	LIST_FOREACH_SAFE(lle, head, lle_chain, next)
		llt->llt_unlink_entry(lle);
}

/*
<<<<<<< HEAD
 * Common function helpers for chained hash table.
 */

/*
 * Runs specified callback for each entry in @llt.
 * Caller does the locking.
 *
 */
static int
htable_foreach_lle(struct lltable *llt, llt_foreach_cb_t *f, void *farg)
{
	struct llentry *lle, *next;
	int i, error;

	error = 0;

	for (i = 0; i < LLTBL_HASHTBL_SIZE; i++) {
		LIST_FOREACH_SAFE(lle, &llt->lle_head[i], lle_next, next) {
			error = f(llt, lle, farg);
			if (error != 0)
				break;
		}
	}

	return (error);
}

static void
htable_link_entry(struct lltable *llt, struct llentry *lle)
{
	struct llentries *lleh;
	uint32_t hashidx;

	if ((lle->la_flags & LLE_LINKED) != 0)
		return;

	IF_AFDATA_WLOCK_ASSERT(llt->llt_ifp);

	hashidx = llt->llt_hash(lle, LLTBL_HASHTBL_SIZE);
	lleh = &llt->lle_head[hashidx];

	lle->lle_tbl  = llt;
	lle->lle_head = lleh;
	lle->la_flags |= LLE_LINKED;
	LIST_INSERT_HEAD(lleh, lle, lle_next);
}

static void
htable_unlink_entry(struct llentry *lle)
{

	if ((lle->la_flags & LLE_LINKED) != 0) {
		IF_AFDATA_WLOCK_ASSERT(lle->lle_tbl->llt_ifp);
		LIST_REMOVE(lle, lle_next);
		lle->la_flags &= ~(LLE_VALID | LLE_LINKED);
#if 0
		lle->lle_tbl = NULL;
		lle->lle_head = NULL;
#endif
	}
}

struct prefix_match_data {
	const struct sockaddr *prefix;
	const struct sockaddr *mask;
	struct llentries dchain;
	u_int flags;
};

static int
htable_prefix_free_cb(struct lltable *llt, struct llentry *lle, void *farg)
{
	struct prefix_match_data *pmd;

	pmd = (struct prefix_match_data *)farg;

	if (llt->llt_match_prefix(pmd->prefix, pmd->mask, pmd->flags, lle)) {
		LLE_WLOCK(lle);
		LIST_INSERT_HEAD(&pmd->dchain, lle, lle_chain);
	}

	return (0);
}

static void
htable_prefix_free(struct lltable *llt, const struct sockaddr *prefix,
    const struct sockaddr *mask, u_int flags)
{
	struct llentry *lle, *next;
	struct prefix_match_data pmd;

	bzero(&pmd, sizeof(pmd));
	pmd.prefix = prefix;
	pmd.mask = mask;
	pmd.flags = flags;
	LIST_INIT(&pmd.dchain);

	IF_AFDATA_WLOCK(llt->llt_ifp);
	/* Push matching lles to chain */
	lltable_foreach_lle(llt, htable_prefix_free_cb, &pmd);

	llentries_unlink(llt, &pmd.dchain);
	IF_AFDATA_WUNLOCK(llt->llt_ifp);

	LIST_FOREACH_SAFE(lle, &pmd.dchain, lle_chain, next)
		llt->llt_free_entry(llt, lle);
}

static void
llentries_unlink(struct lltable *llt, struct llentries *head)
{
	struct llentry *lle, *next;

	LIST_FOREACH_SAFE(lle, head, lle_chain, next)
		llt->llt_unlink_entry(lle);
}

/*
 * Helper function used to drop all mbufs in hold queue.
=======
 * Helper function user to drop all mbufs in hold queue.
>>>>>>> 3a749863
 *
 * Returns the number of held packets, if any, that were dropped.
 */
size_t
lltable_drop_entry_queue(struct llentry *lle)
{
	size_t pkts_dropped;
	struct mbuf *next;

	LLE_WLOCK_ASSERT(lle);

	pkts_dropped = 0;
	while ((lle->la_numheld > 0) && (lle->la_hold != NULL)) {
		next = lle->la_hold->m_nextpkt;
		m_freem(lle->la_hold);
		lle->la_hold = next;
		lle->la_numheld--;
		pkts_dropped++;
	}

	KASSERT(lle->la_numheld == 0,
		("%s: la_numheld %d > 0, pkts_droped %zd", __func__,
		 lle->la_numheld, pkts_dropped));

<<<<<<< HEAD
	return (pkts_dropped);
}

/*
 * Deletes an address from the address table.
 * This function is called by the timer functions
 * such as arptimer() and nd6_llinfo_timer(), and
 * the caller does the locking.
 *
 * Returns the number of held packets, if any, that were dropped.
 */
size_t
llentry_free(struct llentry *lle)
{
	struct lltable *llt;
	size_t pkts_dropped;

	LLE_WLOCK_ASSERT(lle);

	if ((lle->la_flags & LLE_LINKED) != 0) {
		llt = lle->lle_tbl;

		IF_AFDATA_WLOCK_ASSERT(llt->llt_ifp);
		llt->llt_unlink_entry(lle);
	}

	pkts_dropped = lltable_drop_entry_queue(lle);

	LLE_FREE_LOCKED(lle);

=======
>>>>>>> 3a749863
	return (pkts_dropped);
}

/*
 * (al)locate an llentry for address dst (equivalent to rtalloc for new-arp).
 *
 * If found the llentry * is returned referenced and unlocked.
 *
 * XXX: Remove after converting flowtable
 */
struct llentry *
llentry_alloc(struct ifnet *ifp, struct lltable *lt,
    struct sockaddr_storage *dst)
{
	struct llentry *la;
	const void *l3addr;

	l3addr = lt->llt_get_sa_addr((struct sockaddr *)dst);

	IF_AFDATA_RLOCK(ifp);
	la = lt->llt_lookup(lt, LLE_EXCLUSIVE, l3addr);
	IF_AFDATA_RUNLOCK(ifp);
	if ((la == NULL) &&
	    (ifp->if_flags & (IFF_NOARP | IFF_STATICARP)) == 0) {
<<<<<<< HEAD
		IF_AFDATA_WLOCK(ifp);
		la = lla_create(lt, 0, (struct sockaddr *)dst);
		IF_AFDATA_WUNLOCK(ifp);
=======
		IF_AFDATA_CFG_WLOCK(ifp);
		la = lt->llt_create(lt, 0, (struct sockaddr *)dst);
		if (la != NULL) {
			IF_AFDATA_RUN_WLOCK(ifp);
			llentry_link(lt, la);
			IF_AFDATA_RUN_WUNLOCK(ifp);
		}
		IF_AFDATA_CFG_WUNLOCK(ifp);
>>>>>>> 3a749863
	}

	if (la != NULL) {
		LLE_ADDREF(la);
		LLE_WUNLOCK(la);
	}

	return (la);
}

/*
 * Free all entries from given table and free itself.
 */

static int
lltable_free_cb(struct lltable *llt, struct llentry *lle, void *farg)
{
	struct llentries *dchain;

	dchain = (struct llentries *)farg;

	LLE_WLOCK(lle);
	LIST_INSERT_HEAD(dchain, lle, lle_chain);

	return (0);
}

<<<<<<< HEAD
/*
 * Free all entries from given table and free itself.
 */
=======
struct lltable *
lltable_allocate_htbl(uint32_t hsize)
{
	struct lltable *llt;
	int i;

	llt = malloc(sizeof(struct lltable), M_LLTABLE, M_WAITOK | M_ZERO);
	llt->llt_hsize = hsize;
	llt->lle_head = malloc(sizeof(struct llentries) * hsize,
	    M_LLTABLE, M_WAITOK | M_ZERO);

	for (i = 0; i < llt->llt_hsize; i++)
		LIST_INIT(&llt->lle_head[i]);

	return (llt);
}

static void
lltable_free_tbl(struct lltable *llt)
{

	free(llt->lle_head, M_LLTABLE);
	free(llt, M_LLTABLE);
}

>>>>>>> 3a749863
void
lltable_free(struct lltable *llt)
{
	struct llentry *lle, *next;
	struct llentries dchain;

	KASSERT(llt != NULL, ("%s: llt is NULL", __func__));

	lltable_unlink(llt);

	LIST_INIT(&dchain);
<<<<<<< HEAD
	IF_AFDATA_WLOCK(llt->llt_ifp);
	/* Push all lles to @dchain */
	lltable_foreach_lle(llt, lltable_free_cb, &dchain);
	llentries_unlink(llt, &dchain);
	IF_AFDATA_WUNLOCK(llt->llt_ifp);

	LIST_FOREACH_SAFE(lle, &dchain, lle_chain, next) {
		if (callout_stop(&lle->la_timer))
			LLE_REMREF(lle);
		llentry_free(lle);
	}

	free(llt, M_LLTABLE);
=======
	IF_AFDATA_CFG_WLOCK(llt->llt_ifp);
	/* Push all lles to @dchain */
	lltable_foreach_lle(llt, lltable_free_cb, &dchain);

	IF_AFDATA_RUN_WLOCK(llt->llt_ifp);
	llentries_unlink(llt, &dchain);
	IF_AFDATA_RUN_WUNLOCK(llt->llt_ifp);
	IF_AFDATA_CFG_WUNLOCK(llt->llt_ifp);

	LIST_FOREACH_SAFE(lle, &dchain, lle_chain, next)
		llt->llt_clear_entry(llt, lle);

	llt->llt_free_tbl(llt);
}

struct prefix_match_data {
	const struct sockaddr *prefix;
	const struct sockaddr *mask;
	struct llentries *dchain;
	u_int flags;
};

static int
lltable_prefix_free_cb(struct lltable *llt, struct llentry *lle, void *farg)
{
	struct prefix_match_data *pmd;

	pmd = (struct prefix_match_data *)farg;

	if (llt->llt_match_prefix(pmd->prefix, pmd->mask, pmd->flags, lle)) {
		LLE_WLOCK(lle);
		LIST_INSERT_HEAD(pmd->dchain, lle, lle_chain);
	}

	return (0);
}

static void
lltable_prefix_free_af(struct lltable *llt, const struct sockaddr *prefix,
    const struct sockaddr *mask, u_int flags)
{
	struct llentries dchain;
	struct llentry *lle, *next;
	struct prefix_match_data pmd;

	LIST_INIT(&dchain);
	memset(&pmd, 0, sizeof(pmd));
	pmd.prefix = prefix;
	pmd.mask = mask;
	pmd.flags = flags;
	pmd.dchain = &dchain;

	IF_AFDATA_CFG_WLOCK(llt->llt_ifp);
	/* Push matching lles to chain */
	lltable_foreach_lle(llt, lltable_prefix_free_cb, &pmd);

	IF_AFDATA_RUN_WLOCK(llt->llt_ifp);
	llentries_unlink(llt, &dchain);
	IF_AFDATA_RUN_WUNLOCK(llt->llt_ifp);
	IF_AFDATA_CFG_WUNLOCK(llt->llt_ifp);

	LIST_FOREACH_SAFE(lle, &dchain, lle_chain, next)
		llt->llt_clear_entry(llt, lle);
>>>>>>> 3a749863
}

#if 0
void
lltable_drain(int af)
{
	struct lltable	*llt;
	struct llentry	*lle;
	register int i;

	LLTABLE_RLOCK();
	SLIST_FOREACH(llt, &V_lltables, llt_link) {
		if (llt->llt_af != af)
			continue;

		for (i=0; i < llt->llt_hsize; i++) {
			LIST_FOREACH(lle, &llt->lle_head[i], lle_next) {
				LLE_WLOCK(lle);
				if (lle->la_hold) {
					m_freem(lle->la_hold);
					lle->la_hold = NULL;
				}
				LLE_WUNLOCK(lle);
			}
		}
	}
	LLTABLE_RUNLOCK();
}
#endif

void
lltable_prefix_free(int af, struct sockaddr *prefix, struct sockaddr *mask,
    u_int flags)
{
	struct lltable *llt;

	LLTABLE_RLOCK();
	SLIST_FOREACH(llt, &V_lltables, llt_link) {
		if (llt->llt_af != af)
			continue;

		lltable_prefix_free_af(llt, prefix, mask, flags);
	}
	LLTABLE_RUNLOCK();
}

<<<<<<< HEAD
=======
/*
 * Links lltable to global llt list.
 */
void
lltable_link(struct lltable *llt)
{

	/* Provide default verions of hash table methods */
	if (llt->llt_link_entry == NULL)
		llt->llt_link_entry = llentry_link;
	if (llt->llt_unlink_entry == NULL)
		llt->llt_unlink_entry = llentry_unlink;
	if (llt->llt_foreach_entry == NULL)
		llt->llt_foreach_entry = lltable_foreach_lle;
	if (llt->llt_free_tbl == NULL)
		llt->llt_free_tbl = lltable_free_tbl;

	LLTABLE_WLOCK();
	SLIST_INSERT_HEAD(&V_lltables, llt, llt_link);
	LLTABLE_WUNLOCK();
}

static void
lltable_unlink(struct lltable *llt)
{

	LLTABLE_WLOCK();
	SLIST_REMOVE(&V_lltables, llt, lltable, llt_link);
	LLTABLE_WUNLOCK();

}

>>>>>>> 3a749863
/*
 * External methods used by lltable consumers
 */

struct llentry *
lltable_create_lle(struct lltable *llt, u_int flags,
    const void *paddr)
{

	return (llt->llt_create(llt, flags, paddr));
}

void
lltable_link_entry(struct lltable *llt, struct llentry *lle)
{

	llt->llt_link_entry(llt, lle);
}

void
lltable_unlink_entry(struct lltable *llt, struct llentry *lle)
{

	llt->llt_unlink_entry(lle);
}

void
lltable_fill_sa_entry(const struct llentry *lle, struct sockaddr *sa)
{
	struct lltable *llt;

	llt = lle->lle_tbl;

	llt->llt_fill_sa_entry(lle, sa);
}

<<<<<<< HEAD
	/* Set some default callbacks */
	llt->llt_link_entry = htable_link_entry;
	llt->llt_unlink_entry = htable_unlink_entry;
	llt->llt_prefix_free = htable_prefix_free;
	llt->llt_foreach_entry = htable_foreach_lle;

	LLTABLE_WLOCK();
	SLIST_INSERT_HEAD(&V_lltables, llt, llt_link);
	LLTABLE_WUNLOCK();
=======
struct ifnet *
lltable_get_ifp(const struct lltable *llt)
{
>>>>>>> 3a749863

	return (llt->llt_ifp);
}

int
lltable_get_af(const struct lltable *llt)
{

	return (llt->llt_af);
}

/*
<<<<<<< HEAD
 * External methods used by lltable consumers
 */

int
lltable_foreach_lle(struct lltable *llt, llt_foreach_cb_t *f, void *farg)
{

	return (llt->llt_foreach_entry(llt, f, farg));
}

void
lltable_link_entry(struct lltable *llt, struct llentry *lle)
{

	llt->llt_link_entry(llt, lle);
}

void
lltable_unlink_entry(struct lltable *llt, struct llentry *lle)
{

	llt->llt_unlink_entry(lle);
}

void
lltable_fill_sa_entry(const struct llentry *lle, struct sockaddr *sa)
{
	struct lltable *llt;

	llt = lle->lle_tbl;
	llt->llt_fill_sa_entry(lle, sa);
}

struct ifnet *
lltable_get_ifp(const struct lltable *llt)
{

	return (llt->llt_ifp);
}

int
lltable_get_af(const struct lltable *llt)
{

	return (llt->llt_af);
}

/*
=======
>>>>>>> 3a749863
 * Called in route_output when rtm_flags contains RTF_LLDATA.
 */
int
lla_rt_output(struct rt_msghdr *rtm, struct rt_addrinfo *info)
{
	struct sockaddr_dl *dl =
	    (struct sockaddr_dl *)info->rti_info[RTAX_GATEWAY];
	struct sockaddr *dst = (struct sockaddr *)info->rti_info[RTAX_DST];
	struct ifnet *ifp;
	struct lltable *llt;
<<<<<<< HEAD
	struct llentry *lle;
=======
	struct llentry *lle, *lle_tmp;
	const void *l3addr;
>>>>>>> 3a749863
	u_int laflags = 0;
	int error;

	KASSERT(dl != NULL && dl->sdl_family == AF_LINK,
	    ("%s: invalid dl\n", __func__));

	ifp = ifnet_byindex(dl->sdl_index);
	if (ifp == NULL) {
		log(LOG_INFO, "%s: invalid ifp (sdl_index %d)\n",
		    __func__, dl->sdl_index);
		return EINVAL;
	}

	/* XXX linked list may be too expensive */
	LLTABLE_RLOCK();
	SLIST_FOREACH(llt, &V_lltables, llt_link) {
		if (llt->llt_af == dst->sa_family &&
		    llt->llt_ifp == ifp)
			break;
	}
	LLTABLE_RUNLOCK();
	KASSERT(llt != NULL, ("Yep, ugly hacks are bad\n"));

	error = 0;

	switch (rtm->rtm_type) {
	case RTM_ADD:
		/* Add static LLE */
<<<<<<< HEAD
		IF_AFDATA_WLOCK(ifp);
		lle = lla_create(llt, 0, dst);
		if (lle == NULL) {
			IF_AFDATA_WUNLOCK(ifp);
			return (ENOMEM);
		}


		bcopy(LLADDR(dl), &lle->ll_addr, ifp->if_addrlen);
		if ((rtm->rtm_flags & RTF_ANNOUNCE))
			lle->la_flags |= LLE_PUB;
		lle->la_flags |= LLE_VALID;
#ifdef INET6
		/*
		 * ND6
		 */
		if (dst->sa_family == AF_INET6)
			lle->ln_state = ND6_LLINFO_REACHABLE;
#endif
		/*
		 * NB: arp and ndp always set (RTF_STATIC | RTF_HOST)
		 */

		if (rtm->rtm_rmx.rmx_expire == 0) {
			lle->la_flags |= LLE_STATIC;
			lle->la_expire = 0;
		} else
			lle->la_expire = rtm->rtm_rmx.rmx_expire;
		laflags = lle->la_flags;
		LLE_WUNLOCK(lle);
		IF_AFDATA_WUNLOCK(ifp);
=======
		l3addr = llt->llt_get_sa_addr(dst);
		lle = llt->llt_create(llt, 0, dst);
		if (lle == NULL)
			return (ENOMEM);

		/* Save initial info to provide to _prepare hook */
		bcopy(LLADDR(dl), &lle->ll_addr, ifp->if_addrlen);
		if ((rtm->rtm_flags & RTF_ANNOUNCE))
			lle->la_flags |= LLE_PUB;
		lle->la_expire = rtm->rtm_rmx.rmx_expire;

		error = llt->llt_prepare_static_entry(llt, lle, info);

		if (error != 0) {
			LLE_FREE(lle);
			return (error);
		}

		/* Let's try to link new lle to the list */
		IF_AFDATA_CFG_WLOCK(ifp);
		LLE_WLOCK(lle);
		/* Check if we already have this lle */
		/* XXX: Use LLE_UNLOCKED */
		lle_tmp = llt->llt_lookup(llt, LLE_EXCLUSIVE, l3addr);
		if (lle_tmp != NULL) {
			IF_AFDATA_CFG_WUNLOCK(ifp);
			LLE_WUNLOCK(lle_tmp);
			LLE_FREE_LOCKED(lle);
			return (EEXIST);
		}

		IF_AFDATA_RUN_WLOCK(ifp);
		llentry_link(llt, lle);
		IF_AFDATA_RUN_WUNLOCK(ifp);
		laflags = lle->la_flags;
		LLE_WUNLOCK(lle);
		IF_AFDATA_CFG_WUNLOCK(ifp);
>>>>>>> 3a749863
#ifdef INET
		/* gratuitous ARP */
		if ((laflags & LLE_PUB) && dst->sa_family == AF_INET)
			arprequest(ifp,
			    &((struct sockaddr_in *)dst)->sin_addr,
			    &((struct sockaddr_in *)dst)->sin_addr,
			    (u_char *)LLADDR(dl));
#endif
<<<<<<< HEAD

		break;

	case RTM_DELETE:
		IF_AFDATA_WLOCK(ifp);
		error = lla_delete(llt, 0, dst);
		IF_AFDATA_WUNLOCK(ifp);
		return (error == 0 ? 0 : ENOENT);
=======

		break;

	case RTM_DELETE:
		l3addr = llt->llt_get_sa_addr(dst);

		IF_AFDATA_CFG_WLOCK(ifp);
		lle = lltable_lookup_lle(llt, LLE_UNLOCKED, l3addr);

		if (lle == NULL) {
			IF_AFDATA_CFG_WUNLOCK(ifp);
			return (ENOENT);
		}

		/* Skipping LLE_IFADDR record */
		if ((lle->la_flags & LLE_IFADDR) != 0) {
			IF_AFDATA_CFG_WUNLOCK(ifp);
			return (0);
		}

		LLE_WLOCK(lle);
		IF_AFDATA_RUN_WLOCK(ifp);
		lltable_unlink_entry(llt, lle);
		IF_AFDATA_RUN_WUNLOCK(ifp);
		IF_AFDATA_CFG_WUNLOCK(ifp);

#ifdef DIAGNOSTIC
		log(LOG_INFO, "ifaddr cache = %p is deleted\n", lle);
#endif
		EVENTHANDLER_INVOKE(lle_event, lle, LLENTRY_DELETED);
		llt->llt_clear_entry(llt, lle);
		break;
>>>>>>> 3a749863

	default:
		error = EINVAL;
	}

	return (error);
}

static void
vnet_lltable_init()
{

	SLIST_INIT(&V_lltables);
}
VNET_SYSINIT(vnet_lltable_init, SI_SUB_PSEUDO, SI_ORDER_FIRST,
    vnet_lltable_init, NULL);

#ifdef DDB
struct llentry_sa {
	struct llentry		base;
	struct sockaddr		l3_addr;
};

static void
llatbl_lle_show(struct llentry_sa *la)
{
	struct llentry *lle;
	uint8_t octet[6];

	lle = &la->base;
	db_printf("lle=%p\n", lle);
	db_printf(" lle_next=%p\n", lle->lle_next.le_next);
	db_printf(" lle_lock=%p\n", &lle->lle_lock);
	db_printf(" lle_tbl=%p\n", lle->lle_tbl);
	db_printf(" lle_head=%p\n", lle->lle_head);
	db_printf(" la_hold=%p\n", lle->la_hold);
	db_printf(" la_numheld=%d\n", lle->la_numheld);
	db_printf(" la_expire=%ju\n", (uintmax_t)lle->la_expire);
	db_printf(" la_flags=0x%04x\n", lle->la_flags);
	db_printf(" la_asked=%u\n", lle->la_asked);
	db_printf(" la_preempt=%u\n", lle->la_preempt);
	db_printf(" ln_byhint=%u\n", lle->ln_byhint);
	db_printf(" ln_state=%d\n", lle->ln_state);
	db_printf(" ln_router=%u\n", lle->ln_router);
	db_printf(" ln_ntick=%ju\n", (uintmax_t)lle->ln_ntick);
	db_printf(" lle_refcnt=%d\n", lle->lle_refcnt);
	bcopy(&lle->ll_addr.mac16, octet, sizeof(octet));
	db_printf(" ll_addr=%02x:%02x:%02x:%02x:%02x:%02x\n",
	    octet[0], octet[1], octet[2], octet[3], octet[4], octet[5]);
	db_printf(" la_timer=%p\n", &lle->la_timer);

	switch (la->l3_addr.sa_family) {
#ifdef INET
	case AF_INET:
	{
		struct sockaddr_in *sin;
		char l3s[INET_ADDRSTRLEN];

		sin = (struct sockaddr_in *)&la->l3_addr;
		inet_ntoa_r(sin->sin_addr, l3s);
		db_printf(" l3_addr=%s\n", l3s);
		break;
	}
#endif
#ifdef INET6
	case AF_INET6:
	{
		struct sockaddr_in6 *sin6;
		char l3s[INET6_ADDRSTRLEN];

		sin6 = (struct sockaddr_in6 *)&la->l3_addr;
		ip6_sprintf(l3s, &sin6->sin6_addr);
		db_printf(" l3_addr=%s\n", l3s);
		break;
	}
#endif
	default:
		db_printf(" l3_addr=N/A (af=%d)\n", la->l3_addr.sa_family);
		break;
	}
}

DB_SHOW_COMMAND(llentry, db_show_llentry)
{

	if (!have_addr) {
		db_printf("usage: show llentry <struct llentry *>\n");
		return;
	}

	llatbl_lle_show((struct llentry_sa *)addr);
}

static void
llatbl_llt_show(struct lltable *llt)
{
	int i;
	struct llentry *lle;

	db_printf("llt=%p llt_af=%d llt_ifp=%p\n",
	    llt, llt->llt_af, llt->llt_ifp);

	for (i = 0; i < llt->llt_hsize; i++) {
		LIST_FOREACH(lle, &llt->lle_head[i], lle_next) {

			llatbl_lle_show((struct llentry_sa *)lle);
			if (db_pager_quit)
				return;
		}
	}
}

DB_SHOW_COMMAND(lltable, db_show_lltable)
{

	if (!have_addr) {
		db_printf("usage: show lltable <struct lltable *>\n");
		return;
	}

	llatbl_llt_show((struct lltable *)addr);
}

DB_SHOW_ALL_COMMAND(lltables, db_show_all_lltables)
{
	VNET_ITERATOR_DECL(vnet_iter);
	struct lltable *llt;

	VNET_FOREACH(vnet_iter) {
		CURVNET_SET_QUIET(vnet_iter);
#ifdef VIMAGE
		db_printf("vnet=%p\n", curvnet);
#endif
		SLIST_FOREACH(llt, &V_lltables, llt_link) {
			db_printf("llt=%p llt_af=%d llt_ifp=%p(%s)\n",
			    llt, llt->llt_af, llt->llt_ifp,
			    (llt->llt_ifp != NULL) ?
				llt->llt_ifp->if_xname : "?");
			if (have_addr && addr != 0) /* verbose */
				llatbl_llt_show(llt);
			if (db_pager_quit) {
				CURVNET_RESTORE();
				return;
			}
		}
		CURVNET_RESTORE();
	}
}
#endif<|MERGE_RESOLUTION|>--- conflicted
+++ resolved
@@ -42,7 +42,6 @@
 #include <sys/lock.h>
 #include <sys/mutex.h>
 #include <sys/rwlock.h>
-#include <sys/rmlock.h>
 
 #ifdef DDB
 #include <ddb/ddb.h>
@@ -52,7 +51,6 @@
 
 #include <netinet/in.h>
 #include <net/if_llatbl.h>
-#include <net/if_llatbl_var.h>
 #include <net/if.h>
 #include <net/if_dl.h>
 #include <net/if_var.h>
@@ -72,7 +70,7 @@
 struct rwlock lltable_rwlock;
 RW_SYSINIT(lltable_rwlock, &lltable_rwlock, "lltable_rwlock");
 
-<<<<<<< HEAD
+static void lltable_unlink(struct lltable *llt);
 static void llentries_unlink(struct lltable *llt, struct llentries *head);
 
 static void htable_unlink_entry(struct llentry *lle);
@@ -98,63 +96,13 @@
 	error = lltable_foreach_lle(llt,
 	    (llt_foreach_cb_t *)llt->llt_dump_entry, wr);
 	IF_AFDATA_RUNLOCK(llt->llt_ifp);
-=======
-static void lltable_unlink(struct lltable *llt);
-static void llentries_unlink(struct lltable *llt, struct llentries *head);
-/* Default lltable methods */
-static void llentry_link(struct lltable *llt, struct llentry *lle);
-static void llentry_unlink(struct llentry *lle);
-static int lltable_foreach_lle(struct lltable *llt, llt_foreach_cb_t *f,
-    void *farg);
-static void lltable_free_tbl(struct lltable *llt);
-
-/*
- * Runs specified callback for each entry in @llt.
- * Called does the locking.
- *
- */
-static int
-lltable_foreach_lle(struct lltable *llt, llt_foreach_cb_t *f, void *farg)
-{
-	struct llentry *lle, *next;
-	int i, error;
-
-	error = 0;
-
-	for (i = 0; i < llt->llt_hsize; i++) {
-		LIST_FOREACH_SAFE(lle, &llt->lle_head[i], lle_next, next) {
-			error = f(llt, lle, farg);
-			if (error != 0)
-				break;
-		}
-	}
->>>>>>> 3a749863
 
 	return (error);
 }
 
 /*
- * Dump lle state for a specific address family.
- */
-static int
-lltable_dump_af(struct lltable *llt, struct sysctl_req *wr)
-{
-	int error;
-
-	LLTABLE_LOCK_ASSERT();
-
-	if (llt->llt_ifp->if_flags & IFF_LOOPBACK)
-		return (0);
-	error = 0;
-
-	IF_AFDATA_CFG_RLOCK(llt->llt_ifp);
-	error = lltable_foreach_lle(llt,
-	    (llt_foreach_cb_t *)llt->llt_dump_entry, wr);
-	IF_AFDATA_CFG_RUNLOCK(llt->llt_ifp);
-
-	return (error);
-}
-
+ * Dump arp state for a specific address family.
+ */
 int
 lltable_sysctl_dumparp(int af, struct sysctl_req *wr)
 {
@@ -174,51 +122,7 @@
 	return (error);
 }
 
-
-static void
-llentry_link(struct lltable *llt, struct llentry *lle)
-{
-	struct llentries *lleh;
-	uint32_t hashidx;
-
-	if ((lle->la_flags & LLE_LINKED) != 0)
-		return;
-
-	IF_AFDATA_RUN_WLOCK_ASSERT(llt->llt_ifp);
-
-	hashidx = llt->llt_hash(lle, llt->llt_hsize);
-	lleh = &llt->lle_head[hashidx];
-
-	lle->lle_tbl  = llt;
-	lle->lle_head = lleh;
-	lle->la_flags |= LLE_LINKED;
-	LIST_INSERT_HEAD(lleh, lle, lle_next);
-}
-
-static void
-llentry_unlink(struct llentry *lle)
-{
-
-	if ((lle->la_flags & LLE_LINKED) != 0) {
-		IF_AFDATA_RUN_WLOCK_ASSERT(lle->lle_tbl->llt_ifp);
-		LIST_REMOVE(lle, lle_next);
-		lle->la_flags &= ~(LLE_VALID | LLE_LINKED);
-		lle->lle_tbl = NULL;
-		lle->lle_head = NULL;
-	}
-}
-
-static void
-llentries_unlink(struct lltable *llt, struct llentries *head)
-{
-	struct llentry *lle, *next;
-
-	LIST_FOREACH_SAFE(lle, head, lle_chain, next)
-		llt->llt_unlink_entry(lle);
-}
-
-/*
-<<<<<<< HEAD
+/*
  * Common function helpers for chained hash table.
  */
 
@@ -235,7 +139,7 @@
 
 	error = 0;
 
-	for (i = 0; i < LLTBL_HASHTBL_SIZE; i++) {
+	for (i = 0; i < llt->llt_hsize; i++) {
 		LIST_FOREACH_SAFE(lle, &llt->lle_head[i], lle_next, next) {
 			error = f(llt, lle, farg);
 			if (error != 0)
@@ -257,7 +161,7 @@
 
 	IF_AFDATA_WLOCK_ASSERT(llt->llt_ifp);
 
-	hashidx = llt->llt_hash(lle, LLTBL_HASHTBL_SIZE);
+	hashidx = llt->llt_hash(lle, llt->llt_hsize);
 	lleh = &llt->lle_head[hashidx];
 
 	lle->lle_tbl  = llt;
@@ -328,6 +232,14 @@
 }
 
 static void
+htable_free_tbl(struct lltable *llt)
+{
+
+	free(llt->lle_head, M_LLTABLE);
+	free(llt, M_LLTABLE);
+}
+
+static void
 llentries_unlink(struct lltable *llt, struct llentries *head)
 {
 	struct llentry *lle, *next;
@@ -338,9 +250,6 @@
 
 /*
  * Helper function used to drop all mbufs in hold queue.
-=======
- * Helper function user to drop all mbufs in hold queue.
->>>>>>> 3a749863
  *
  * Returns the number of held packets, if any, that were dropped.
  */
@@ -365,7 +274,6 @@
 		("%s: la_numheld %d > 0, pkts_droped %zd", __func__,
 		 lle->la_numheld, pkts_dropped));
 
-<<<<<<< HEAD
 	return (pkts_dropped);
 }
 
@@ -396,8 +304,6 @@
 
 	LLE_FREE_LOCKED(lle);
 
-=======
->>>>>>> 3a749863
 	return (pkts_dropped);
 }
 
@@ -405,37 +311,21 @@
  * (al)locate an llentry for address dst (equivalent to rtalloc for new-arp).
  *
  * If found the llentry * is returned referenced and unlocked.
- *
- * XXX: Remove after converting flowtable
  */
 struct llentry *
 llentry_alloc(struct ifnet *ifp, struct lltable *lt,
     struct sockaddr_storage *dst)
 {
 	struct llentry *la;
-	const void *l3addr;
-
-	l3addr = lt->llt_get_sa_addr((struct sockaddr *)dst);
 
 	IF_AFDATA_RLOCK(ifp);
-	la = lt->llt_lookup(lt, LLE_EXCLUSIVE, l3addr);
+	la = lla_lookup(lt, LLE_EXCLUSIVE, (struct sockaddr *)dst);
 	IF_AFDATA_RUNLOCK(ifp);
 	if ((la == NULL) &&
 	    (ifp->if_flags & (IFF_NOARP | IFF_STATICARP)) == 0) {
-<<<<<<< HEAD
 		IF_AFDATA_WLOCK(ifp);
 		la = lla_create(lt, 0, (struct sockaddr *)dst);
 		IF_AFDATA_WUNLOCK(ifp);
-=======
-		IF_AFDATA_CFG_WLOCK(ifp);
-		la = lt->llt_create(lt, 0, (struct sockaddr *)dst);
-		if (la != NULL) {
-			IF_AFDATA_RUN_WLOCK(ifp);
-			llentry_link(lt, la);
-			IF_AFDATA_RUN_WUNLOCK(ifp);
-		}
-		IF_AFDATA_CFG_WUNLOCK(ifp);
->>>>>>> 3a749863
 	}
 
 	if (la != NULL) {
@@ -463,37 +353,9 @@
 	return (0);
 }
 
-<<<<<<< HEAD
 /*
  * Free all entries from given table and free itself.
  */
-=======
-struct lltable *
-lltable_allocate_htbl(uint32_t hsize)
-{
-	struct lltable *llt;
-	int i;
-
-	llt = malloc(sizeof(struct lltable), M_LLTABLE, M_WAITOK | M_ZERO);
-	llt->llt_hsize = hsize;
-	llt->lle_head = malloc(sizeof(struct llentries) * hsize,
-	    M_LLTABLE, M_WAITOK | M_ZERO);
-
-	for (i = 0; i < llt->llt_hsize; i++)
-		LIST_INIT(&llt->lle_head[i]);
-
-	return (llt);
-}
-
-static void
-lltable_free_tbl(struct lltable *llt)
-{
-
-	free(llt->lle_head, M_LLTABLE);
-	free(llt, M_LLTABLE);
-}
-
->>>>>>> 3a749863
 void
 lltable_free(struct lltable *llt)
 {
@@ -505,7 +367,6 @@
 	lltable_unlink(llt);
 
 	LIST_INIT(&dchain);
-<<<<<<< HEAD
 	IF_AFDATA_WLOCK(llt->llt_ifp);
 	/* Push all lles to @dchain */
 	lltable_foreach_lle(llt, lltable_free_cb, &dchain);
@@ -518,72 +379,7 @@
 		llentry_free(lle);
 	}
 
-	free(llt, M_LLTABLE);
-=======
-	IF_AFDATA_CFG_WLOCK(llt->llt_ifp);
-	/* Push all lles to @dchain */
-	lltable_foreach_lle(llt, lltable_free_cb, &dchain);
-
-	IF_AFDATA_RUN_WLOCK(llt->llt_ifp);
-	llentries_unlink(llt, &dchain);
-	IF_AFDATA_RUN_WUNLOCK(llt->llt_ifp);
-	IF_AFDATA_CFG_WUNLOCK(llt->llt_ifp);
-
-	LIST_FOREACH_SAFE(lle, &dchain, lle_chain, next)
-		llt->llt_clear_entry(llt, lle);
-
 	llt->llt_free_tbl(llt);
-}
-
-struct prefix_match_data {
-	const struct sockaddr *prefix;
-	const struct sockaddr *mask;
-	struct llentries *dchain;
-	u_int flags;
-};
-
-static int
-lltable_prefix_free_cb(struct lltable *llt, struct llentry *lle, void *farg)
-{
-	struct prefix_match_data *pmd;
-
-	pmd = (struct prefix_match_data *)farg;
-
-	if (llt->llt_match_prefix(pmd->prefix, pmd->mask, pmd->flags, lle)) {
-		LLE_WLOCK(lle);
-		LIST_INSERT_HEAD(pmd->dchain, lle, lle_chain);
-	}
-
-	return (0);
-}
-
-static void
-lltable_prefix_free_af(struct lltable *llt, const struct sockaddr *prefix,
-    const struct sockaddr *mask, u_int flags)
-{
-	struct llentries dchain;
-	struct llentry *lle, *next;
-	struct prefix_match_data pmd;
-
-	LIST_INIT(&dchain);
-	memset(&pmd, 0, sizeof(pmd));
-	pmd.prefix = prefix;
-	pmd.mask = mask;
-	pmd.flags = flags;
-	pmd.dchain = &dchain;
-
-	IF_AFDATA_CFG_WLOCK(llt->llt_ifp);
-	/* Push matching lles to chain */
-	lltable_foreach_lle(llt, lltable_prefix_free_cb, &pmd);
-
-	IF_AFDATA_RUN_WLOCK(llt->llt_ifp);
-	llentries_unlink(llt, &dchain);
-	IF_AFDATA_RUN_WUNLOCK(llt->llt_ifp);
-	IF_AFDATA_CFG_WUNLOCK(llt->llt_ifp);
-
-	LIST_FOREACH_SAFE(lle, &dchain, lle_chain, next)
-		llt->llt_clear_entry(llt, lle);
->>>>>>> 3a749863
 }
 
 #if 0
@@ -625,97 +421,94 @@
 		if (llt->llt_af != af)
 			continue;
 
-		lltable_prefix_free_af(llt, prefix, mask, flags);
+		llt->llt_prefix_free(llt, prefix, mask, flags);
 	}
 	LLTABLE_RUNLOCK();
 }
 
-<<<<<<< HEAD
-=======
-/*
- * Links lltable to global llt list.
- */
-void
-lltable_link(struct lltable *llt)
-{
-
-	/* Provide default verions of hash table methods */
-	if (llt->llt_link_entry == NULL)
-		llt->llt_link_entry = llentry_link;
-	if (llt->llt_unlink_entry == NULL)
-		llt->llt_unlink_entry = llentry_unlink;
-	if (llt->llt_foreach_entry == NULL)
-		llt->llt_foreach_entry = lltable_foreach_lle;
-	if (llt->llt_free_tbl == NULL)
-		llt->llt_free_tbl = lltable_free_tbl;
-
-	LLTABLE_WLOCK();
-	SLIST_INSERT_HEAD(&V_lltables, llt, llt_link);
-	LLTABLE_WUNLOCK();
-}
-
-static void
-lltable_unlink(struct lltable *llt)
-{
-
-	LLTABLE_WLOCK();
-	SLIST_REMOVE(&V_lltables, llt, lltable, llt_link);
-	LLTABLE_WUNLOCK();
-
-}
-
->>>>>>> 3a749863
-/*
- * External methods used by lltable consumers
- */
-
-struct llentry *
-lltable_create_lle(struct lltable *llt, u_int flags,
-    const void *paddr)
-{
-
-	return (llt->llt_create(llt, flags, paddr));
-}
-
-void
-lltable_link_entry(struct lltable *llt, struct llentry *lle)
-{
-
-	llt->llt_link_entry(llt, lle);
-}
-
-void
-lltable_unlink_entry(struct lltable *llt, struct llentry *lle)
-{
-
-	llt->llt_unlink_entry(lle);
-}
-
-void
-lltable_fill_sa_entry(const struct llentry *lle, struct sockaddr *sa)
+struct lltable *
+lltable_allocate_htbl(uint32_t hsize)
 {
 	struct lltable *llt;
-
-	llt = lle->lle_tbl;
-
-	llt->llt_fill_sa_entry(lle, sa);
-}
-
-<<<<<<< HEAD
+	int i;
+
+	llt = malloc(sizeof(struct lltable), M_LLTABLE, M_WAITOK | M_ZERO);
+	llt->llt_hsize = hsize;
+	llt->lle_head = malloc(sizeof(struct llentries) * hsize,
+	    M_LLTABLE, M_WAITOK | M_ZERO);
+
+	for (i = 0; i < llt->llt_hsize; i++)
+		LIST_INIT(&llt->lle_head[i]);
+
 	/* Set some default callbacks */
 	llt->llt_link_entry = htable_link_entry;
 	llt->llt_unlink_entry = htable_unlink_entry;
 	llt->llt_prefix_free = htable_prefix_free;
 	llt->llt_foreach_entry = htable_foreach_lle;
+	llt->llt_free_tbl = htable_free_tbl;
+
+	return (llt);
+}
+
+/*
+ * Links lltable to global llt list.
+ */
+void
+lltable_link(struct lltable *llt)
+{
 
 	LLTABLE_WLOCK();
 	SLIST_INSERT_HEAD(&V_lltables, llt, llt_link);
 	LLTABLE_WUNLOCK();
-=======
+}
+
+static void
+lltable_unlink(struct lltable *llt)
+{
+
+	LLTABLE_WLOCK();
+	SLIST_REMOVE(&V_lltables, llt, lltable, llt_link);
+	LLTABLE_WUNLOCK();
+
+}
+
+/*
+ * External methods used by lltable consumers
+ */
+
+int
+lltable_foreach_lle(struct lltable *llt, llt_foreach_cb_t *f, void *farg)
+{
+
+	return (llt->llt_foreach_entry(llt, f, farg));
+}
+
+void
+lltable_link_entry(struct lltable *llt, struct llentry *lle)
+{
+
+	llt->llt_link_entry(llt, lle);
+}
+
+void
+lltable_unlink_entry(struct lltable *llt, struct llentry *lle)
+{
+
+	llt->llt_unlink_entry(lle);
+}
+
+void
+lltable_fill_sa_entry(const struct llentry *lle, struct sockaddr *sa)
+{
+	struct lltable *llt;
+
+	llt = lle->lle_tbl;
+	llt->llt_fill_sa_entry(lle, sa);
+}
+
 struct ifnet *
 lltable_get_ifp(const struct lltable *llt)
 {
->>>>>>> 3a749863
 
 	return (llt->llt_ifp);
 }
@@ -728,57 +521,6 @@
 }
 
 /*
-<<<<<<< HEAD
- * External methods used by lltable consumers
- */
-
-int
-lltable_foreach_lle(struct lltable *llt, llt_foreach_cb_t *f, void *farg)
-{
-
-	return (llt->llt_foreach_entry(llt, f, farg));
-}
-
-void
-lltable_link_entry(struct lltable *llt, struct llentry *lle)
-{
-
-	llt->llt_link_entry(llt, lle);
-}
-
-void
-lltable_unlink_entry(struct lltable *llt, struct llentry *lle)
-{
-
-	llt->llt_unlink_entry(lle);
-}
-
-void
-lltable_fill_sa_entry(const struct llentry *lle, struct sockaddr *sa)
-{
-	struct lltable *llt;
-
-	llt = lle->lle_tbl;
-	llt->llt_fill_sa_entry(lle, sa);
-}
-
-struct ifnet *
-lltable_get_ifp(const struct lltable *llt)
-{
-
-	return (llt->llt_ifp);
-}
-
-int
-lltable_get_af(const struct lltable *llt)
-{
-
-	return (llt->llt_af);
-}
-
-/*
-=======
->>>>>>> 3a749863
  * Called in route_output when rtm_flags contains RTF_LLDATA.
  */
 int
@@ -789,12 +531,7 @@
 	struct sockaddr *dst = (struct sockaddr *)info->rti_info[RTAX_DST];
 	struct ifnet *ifp;
 	struct lltable *llt;
-<<<<<<< HEAD
 	struct llentry *lle;
-=======
-	struct llentry *lle, *lle_tmp;
-	const void *l3addr;
->>>>>>> 3a749863
 	u_int laflags = 0;
 	int error;
 
@@ -823,7 +560,6 @@
 	switch (rtm->rtm_type) {
 	case RTM_ADD:
 		/* Add static LLE */
-<<<<<<< HEAD
 		IF_AFDATA_WLOCK(ifp);
 		lle = lla_create(llt, 0, dst);
 		if (lle == NULL) {
@@ -855,45 +591,6 @@
 		laflags = lle->la_flags;
 		LLE_WUNLOCK(lle);
 		IF_AFDATA_WUNLOCK(ifp);
-=======
-		l3addr = llt->llt_get_sa_addr(dst);
-		lle = llt->llt_create(llt, 0, dst);
-		if (lle == NULL)
-			return (ENOMEM);
-
-		/* Save initial info to provide to _prepare hook */
-		bcopy(LLADDR(dl), &lle->ll_addr, ifp->if_addrlen);
-		if ((rtm->rtm_flags & RTF_ANNOUNCE))
-			lle->la_flags |= LLE_PUB;
-		lle->la_expire = rtm->rtm_rmx.rmx_expire;
-
-		error = llt->llt_prepare_static_entry(llt, lle, info);
-
-		if (error != 0) {
-			LLE_FREE(lle);
-			return (error);
-		}
-
-		/* Let's try to link new lle to the list */
-		IF_AFDATA_CFG_WLOCK(ifp);
-		LLE_WLOCK(lle);
-		/* Check if we already have this lle */
-		/* XXX: Use LLE_UNLOCKED */
-		lle_tmp = llt->llt_lookup(llt, LLE_EXCLUSIVE, l3addr);
-		if (lle_tmp != NULL) {
-			IF_AFDATA_CFG_WUNLOCK(ifp);
-			LLE_WUNLOCK(lle_tmp);
-			LLE_FREE_LOCKED(lle);
-			return (EEXIST);
-		}
-
-		IF_AFDATA_RUN_WLOCK(ifp);
-		llentry_link(llt, lle);
-		IF_AFDATA_RUN_WUNLOCK(ifp);
-		laflags = lle->la_flags;
-		LLE_WUNLOCK(lle);
-		IF_AFDATA_CFG_WUNLOCK(ifp);
->>>>>>> 3a749863
 #ifdef INET
 		/* gratuitous ARP */
 		if ((laflags & LLE_PUB) && dst->sa_family == AF_INET)
@@ -902,7 +599,6 @@
 			    &((struct sockaddr_in *)dst)->sin_addr,
 			    (u_char *)LLADDR(dl));
 #endif
-<<<<<<< HEAD
 
 		break;
 
@@ -911,40 +607,6 @@
 		error = lla_delete(llt, 0, dst);
 		IF_AFDATA_WUNLOCK(ifp);
 		return (error == 0 ? 0 : ENOENT);
-=======
-
-		break;
-
-	case RTM_DELETE:
-		l3addr = llt->llt_get_sa_addr(dst);
-
-		IF_AFDATA_CFG_WLOCK(ifp);
-		lle = lltable_lookup_lle(llt, LLE_UNLOCKED, l3addr);
-
-		if (lle == NULL) {
-			IF_AFDATA_CFG_WUNLOCK(ifp);
-			return (ENOENT);
-		}
-
-		/* Skipping LLE_IFADDR record */
-		if ((lle->la_flags & LLE_IFADDR) != 0) {
-			IF_AFDATA_CFG_WUNLOCK(ifp);
-			return (0);
-		}
-
-		LLE_WLOCK(lle);
-		IF_AFDATA_RUN_WLOCK(ifp);
-		lltable_unlink_entry(llt, lle);
-		IF_AFDATA_RUN_WUNLOCK(ifp);
-		IF_AFDATA_CFG_WUNLOCK(ifp);
-
-#ifdef DIAGNOSTIC
-		log(LOG_INFO, "ifaddr cache = %p is deleted\n", lle);
-#endif
-		EVENTHANDLER_INVOKE(lle_event, lle, LLENTRY_DELETED);
-		llt->llt_clear_entry(llt, lle);
-		break;
->>>>>>> 3a749863
 
 	default:
 		error = EINVAL;
