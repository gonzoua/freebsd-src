/*-
 * Copyright (c) 2008 Isilon Inc http://www.isilon.com/
 * Authors: Doug Rabson <dfr@rabson.org>
 * Developed with Red Inc: Alfred Perlstein <alfred@freebsd.org>
 *
 * Redistribution and use in source and binary forms, with or without
 * modification, are permitted provided that the following conditions
 * are met:
 * 1. Redistributions of source code must retain the above copyright
 *    notice, this list of conditions and the following disclaimer.
 * 2. Redistributions in binary form must reproduce the above copyright
 *    notice, this list of conditions and the following disclaimer in the
 *    documentation and/or other materials provided with the distribution.
 *
 * THIS SOFTWARE IS PROVIDED BY THE AUTHOR AND CONTRIBUTORS ``AS IS'' AND
 * ANY EXPRESS OR IMPLIED WARRANTIES, INCLUDING, BUT NOT LIMITED TO, THE
 * IMPLIED WARRANTIES OF MERCHANTABILITY AND FITNESS FOR A PARTICULAR PURPOSE
 * ARE DISCLAIMED.  IN NO EVENT SHALL THE AUTHOR OR CONTRIBUTORS BE LIABLE
 * FOR ANY DIRECT, INDIRECT, INCIDENTAL, SPECIAL, EXEMPLARY, OR CONSEQUENTIAL
 * DAMAGES (INCLUDING, BUT NOT LIMITED TO, PROCUREMENT OF SUBSTITUTE GOODS
 * OR SERVICES; LOSS OF USE, DATA, OR PROFITS; OR BUSINESS INTERRUPTION)
 * HOWEVER CAUSED AND ON ANY THEORY OF LIABILITY, WHETHER IN CONTRACT, STRICT
 * LIABILITY, OR TORT (INCLUDING NEGLIGENCE OR OTHERWISE) ARISING IN ANY WAY
 * OUT OF THE USE OF THIS SOFTWARE, EVEN IF ADVISED OF THE POSSIBILITY OF
 * SUCH DAMAGE.
 */

#include <sys/cdefs.h>
__FBSDID("$FreeBSD$");

#include <sys/param.h>
#include <sys/systm.h>
#include <sys/malloc.h>
#include <sys/mbuf.h>

#include <rpc/types.h>
#include <rpc/xdr.h>

static void xdrmbuf_destroy(XDR *);
static bool_t xdrmbuf_getlong(XDR *, long *);
static bool_t xdrmbuf_putlong(XDR *, const long *);
static bool_t xdrmbuf_getbytes(XDR *, char *, u_int);
static bool_t xdrmbuf_putbytes(XDR *, const char *, u_int);
/* XXX: w/64-bit pointers, u_int not enough! */
static u_int xdrmbuf_getpos(XDR *);
static bool_t xdrmbuf_setpos(XDR *, u_int);
static int32_t *xdrmbuf_inline(XDR *, u_int);

static const struct	xdr_ops xdrmbuf_ops = {
	xdrmbuf_getlong,
	xdrmbuf_putlong,
	xdrmbuf_getbytes,
	xdrmbuf_putbytes,
	xdrmbuf_getpos,
	xdrmbuf_setpos,
	xdrmbuf_inline,
	xdrmbuf_destroy
};

/*
 * The procedure xdrmbuf_create initializes a stream descriptor for a
 * mbuf.
 */
void
xdrmbuf_create(XDR *xdrs, struct mbuf *m, enum xdr_op op)
{

	KASSERT(m != NULL, ("xdrmbuf_create with NULL mbuf chain"));
	xdrs->x_op = op;
	xdrs->x_ops = &xdrmbuf_ops;
	xdrs->x_base = (char *) m;
	if (op == XDR_ENCODE) {
		m = m_last(m);
		xdrs->x_private = m;
		xdrs->x_handy = m->m_len;
	} else {
		xdrs->x_private = m;
		xdrs->x_handy = 0;
	}
}

<<<<<<< HEAD
=======
void
xdrmbuf_append(XDR *xdrs, struct mbuf *madd)
{
	struct mbuf *m;

	KASSERT(xdrs->x_ops == &xdrmbuf_ops && xdrs->x_op == XDR_ENCODE,
	    ("xdrmbuf_append: invalid XDR stream"));

	if (m_length(madd, NULL) == 0) {
		m_freem(madd);
		return;
	}
	
	m = (struct mbuf *) xdrs->x_private;
	m->m_next = madd;

	m = m_last(madd);
	xdrs->x_private = m;
	xdrs->x_handy = m->m_len;
}

struct mbuf *
xdrmbuf_getall(XDR *xdrs)
{
	struct mbuf *m0, *m;

	KASSERT(xdrs->x_ops == &xdrmbuf_ops && xdrs->x_op == XDR_DECODE,
	    ("xdrmbuf_append: invalid XDR stream"));

	m0 = (struct mbuf *) xdrs->x_base;
	m = (struct mbuf *) xdrs->x_private;
	if (m0 != m) {
		while (m0->m_next != m)
			m0 = m0->m_next;
		m0->m_next = NULL;
		xdrs->x_private = NULL;
	} else {
		xdrs->x_base = NULL;
		xdrs->x_private = NULL;
	}

	if (m)
		m_adj(m, xdrs->x_handy);
	else
		MGET(m, M_WAITOK, MT_DATA);
	return (m);
}

>>>>>>> 23dc5621
static void
xdrmbuf_destroy(XDR *xdrs)
{

	if (xdrs->x_op == XDR_DECODE && xdrs->x_base) {
		m_freem((struct mbuf *) xdrs->x_base);
		xdrs->x_base = NULL;
		xdrs->x_private = NULL;
	}
}

static bool_t
xdrmbuf_getlong(XDR *xdrs, long *lp)
{
	int32_t t;

	xdrmbuf_getbytes(xdrs, (char *) &t, sizeof(int32_t));
	*lp = ntohl(t);
	return (TRUE);
}

static bool_t
xdrmbuf_putlong(xdrs, lp)
	XDR *xdrs;
	const long *lp;
{
	int32_t t = htonl(*lp);

	xdrmbuf_putbytes(xdrs, (char *) &t, sizeof(int32_t));
	return (TRUE);
}

static bool_t
xdrmbuf_getbytes(XDR *xdrs, char *addr, u_int len)
{
	struct mbuf *m = (struct mbuf *) xdrs->x_private;
	size_t sz;

	while (len > 0) {
		/*
		 * Make sure we haven't hit the end.
		 */
		if (!m) {
			return (FALSE);
		}

		/*
		 * See how much we can get from this mbuf.
		 */
		sz = m->m_len - xdrs->x_handy;
		if (sz > len)
			sz = len;
		memcpy(addr, mtod(m, const char *) + xdrs->x_handy, sz);

		addr += sz;
		xdrs->x_handy += sz;
		len -= sz;

		if (xdrs->x_handy == m->m_len) {
			m = m->m_next;
			xdrs->x_private = (void *) m;
			xdrs->x_handy = 0;
		}
	}
	
	return (TRUE);
}

static bool_t
xdrmbuf_putbytes(XDR *xdrs, const char *addr, u_int len)
{
	struct mbuf *m = (struct mbuf *) xdrs->x_private;
	struct mbuf *n;
	size_t sz;

	while (len > 0) {
		sz = M_TRAILINGSPACE(m) + (m->m_len - xdrs->x_handy);
		if (sz > len)
			sz = len;
		memcpy(mtod(m, char *) + xdrs->x_handy, addr, sz);
		addr += sz;
		xdrs->x_handy += sz;
		if (xdrs->x_handy > m->m_len)
			m->m_len = xdrs->x_handy;
		len -= sz;

		if (xdrs->x_handy == m->m_len && M_TRAILINGSPACE(m) == 0) {
			if (!m->m_next) {
				MGET(n, M_TRYWAIT, m->m_type);
				m->m_next = n;
			}
			m = m->m_next;
			xdrs->x_private = (void *) m;
			xdrs->x_handy = 0;
		}
	}
	
	return (TRUE);
}

static u_int
xdrmbuf_getpos(XDR *xdrs)
{
	struct mbuf *m0 = (struct mbuf *) xdrs->x_base;
	struct mbuf *m = (struct mbuf *) xdrs->x_private;
	u_int pos = 0;

	while (m0 && m0 != m) {
		pos += m0->m_len;
		m0 = m0->m_next;
	}
	KASSERT(m0, ("Corrupted mbuf chain"));

	return (pos + xdrs->x_handy);
}

static bool_t
xdrmbuf_setpos(XDR *xdrs, u_int pos)
{
	struct mbuf *m = (struct mbuf *) xdrs->x_base;

	while (m && pos > m->m_len) {
		pos -= m->m_len;
		m = m->m_next;
	}
	KASSERT(m, ("Corrupted mbuf chain"));

	xdrs->x_private = (void *) m;
	xdrs->x_handy = pos;

	return (TRUE);
}

static int32_t *
xdrmbuf_inline(XDR *xdrs, u_int len)
{
	struct mbuf *m = (struct mbuf *) xdrs->x_private;
	size_t available;
	char *p;

	if (xdrs->x_op == XDR_ENCODE) {
		available = M_TRAILINGSPACE(m) + (m->m_len - xdrs->x_handy);
	} else {
		available = m->m_len - xdrs->x_handy;
	}

	if (available >= len) {
		p = mtod(m, char *) + xdrs->x_handy;
		if (((uintptr_t) p) & (sizeof(int32_t) - 1))
			return (0);
		xdrs->x_handy += len;
		if (xdrs->x_handy > m->m_len)
			m->m_len = xdrs->x_handy;
		return ((int32_t *) p);
	}

	return (0);
}<|MERGE_RESOLUTION|>--- conflicted
+++ resolved
@@ -79,8 +79,6 @@
 	}
 }
 
-<<<<<<< HEAD
-=======
 void
 xdrmbuf_append(XDR *xdrs, struct mbuf *madd)
 {
@@ -129,7 +127,6 @@
 	return (m);
 }
 
->>>>>>> 23dc5621
 static void
 xdrmbuf_destroy(XDR *xdrs)
 {
@@ -144,9 +141,16 @@
 static bool_t
 xdrmbuf_getlong(XDR *xdrs, long *lp)
 {
+	int32_t *p;
 	int32_t t;
 
-	xdrmbuf_getbytes(xdrs, (char *) &t, sizeof(int32_t));
+	p = xdrmbuf_inline(xdrs, sizeof(int32_t));
+	if (p) {
+		t = *p;
+	} else {
+		xdrmbuf_getbytes(xdrs, (char *) &t, sizeof(int32_t));
+	}
+
 	*lp = ntohl(t);
 	return (TRUE);
 }
@@ -156,10 +160,16 @@
 	XDR *xdrs;
 	const long *lp;
 {
+	int32_t *p;
 	int32_t t = htonl(*lp);
 
-	xdrmbuf_putbytes(xdrs, (char *) &t, sizeof(int32_t));
-	return (TRUE);
+	p = xdrmbuf_inline(xdrs, sizeof(int32_t));
+	if (p) {
+		*p = t;
+		return (TRUE);
+	} else {
+		return (xdrmbuf_putbytes(xdrs, (char *) &t, sizeof(int32_t)));
+	}
 }
 
 static bool_t
@@ -182,7 +192,7 @@
 		sz = m->m_len - xdrs->x_handy;
 		if (sz > len)
 			sz = len;
-		memcpy(addr, mtod(m, const char *) + xdrs->x_handy, sz);
+		bcopy(mtod(m, const char *) + xdrs->x_handy, addr, sz);
 
 		addr += sz;
 		xdrs->x_handy += sz;
@@ -209,7 +219,7 @@
 		sz = M_TRAILINGSPACE(m) + (m->m_len - xdrs->x_handy);
 		if (sz > len)
 			sz = len;
-		memcpy(mtod(m, char *) + xdrs->x_handy, addr, sz);
+		bcopy(addr, mtod(m, char *) + xdrs->x_handy, sz);
 		addr += sz;
 		xdrs->x_handy += sz;
 		if (xdrs->x_handy > m->m_len)
@@ -219,6 +229,8 @@
 		if (xdrs->x_handy == m->m_len && M_TRAILINGSPACE(m) == 0) {
 			if (!m->m_next) {
 				MGET(n, M_TRYWAIT, m->m_type);
+				if (m->m_flags & M_EXT)
+					MCLGET(n, M_TRYWAIT);
 				m->m_next = n;
 			}
 			m = m->m_next;
